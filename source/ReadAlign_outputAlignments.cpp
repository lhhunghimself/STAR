--- conflicted
+++ resolved
@@ -106,17 +106,14 @@
                     nTrOut=nTr1;
                 };
 
-<<<<<<< HEAD
                 for (uint iTr=0; iTr<nTrOut; iTr++) {//write all transcripts            
                     outBAMbytes+=outputSpliceGraphSAM(*(trMult[iTr]), nTrOut, iTr, outSAMstream);
                 };
                 return;
             };
             
-            soloRead->readBar->getCBandUMI(readNameExtra.at(0));
-=======
             soloRead->readBar->getCBandUMI(readNameExtra.at(0), readFilesIndex);
->>>>>>> 22393ed3
+
             //genes
             if ( P.quant.geCount.yes ) {
                 chunkTr->geneCountsAddAlign(nTrOut, trMult, readAnnot.geneExonOverlap);
