#include "OutSJ.h"
#include "ErrorWarning.h"

OutSJ::OutSJ (uint nSJmax, Parameters &Pin, Genome &genomeIn) : oneSJ(genomeIn), P(Pin), genOut(genomeIn)  {//do I need P?

    data = new char [oneSJ.dataSize*nSJmax]; //allocate big array of SJ loci and properties
    memset(data,0,oneSJ.dataSize*nSJmax);
    N=0;//initialize the counter
};


int compareSJ(const void* i1, const void* i2) {//compare SJs from the data structure
    uint s1=*( (uint*)i1 );
    uint s2=*( (uint*)i2 );

    if (s1>s2) {
        return 1;
    } else if (s1<s2) {
        return -1;
    } else {
        uint32 g1=*( (uint32*)( (char*)i1 + sizeof(uint)) );
        uint32 g2=*( (uint32*)( (char*)i2 + sizeof(uint)) );
        if (g1>g2) {
            return 1;
        } else if (g1<g2) {
            return -1;
        } else {
            return 0;
        };
    };
};

void OutSJ::collapseSJ() {//collapse junctions. Simple version now: re-sort everything
                                //TODO: sort only unsorted portion, and merge two sorted lists
                                //TODO: if there are many collapsed junctions, add the new junction to them w/o sorting
                                //TODO: stranded version
    //sort by start and gap
    if (N==0) return;
    qsort((void*) data, N, oneSJ.dataSize, compareSJ);
    //collapse
    uint isj1=0; //last collapsed junction
    char* isj1P=data;
    for (uint isj=1;isj<N;isj++) {//cycle through all non-collapsed junctions
        char* isjP=data+isj*oneSJ.dataSize;
        if ( compareSJ( (void*) isjP, (void*) isj1P ) == 0 ) {
            oneSJ.collapseOneSJ(isj1P, isjP, P);
        } else {//originate new junction: copy from isj to isj1+1
            isj1++;
            isj1P=data+isj1*oneSJ.dataSize;
            if (isj!=isj1)
            {
                memcpy(isj1P,isjP,oneSJ.dataSize);
            };
        };
    };
    N=isj1+1;
};

Junction::Junction(Genome &genOut) : genOut(genOut) {
};

//////////////////////////////////////////////////// oneJunctionWrite
void Junction::junctionPointer(char* sjPoint, uint isj) {//
    char* d1=sjPoint+isj*dataSize;
    start=(uint*) (d1+startP);
    gap=(uint32*) (d1+gapP);
    strand=d1+strandP;
    motif=d1+motifP;
    annot=d1+annotP;
    countUnique=(uint32*) (d1+countUniqueP);
    countMultiple=(uint32*) (d1+countMultipleP);
    overhangLeft=(uint16*) (d1+overhangLeftP);
    overhangRight=(uint16*) (d1+overhangRightP);
};

void Junction::outputStream(ostream &outStream) {
    uint sjChr=genOut.chrBin[*start >> genOut.pGe.gChrBinNbits];
    outStream << genOut.chrName.at(sjChr) <<"\t"<< *start + 1 - genOut.chrStart[sjChr] <<"\t"<<*start + *gap - genOut.chrStart[sjChr] \
            <<"\t"<< int(*strand) <<"\t"<< int(*motif) <<"\t"<< int (*annot) <<"\t"<< *countUnique <<"\t"<< *countMultiple \
            <<"\t"<< *overhangLeft << endl;
};

void Junction::collapseOneSJ(char* isj1P, char* isjP, Parameters& P) {//collapse isj junction into isj1: increase counts in isj1. choose max overhangs, motif, annot
    *(uint32*)(isj1P+countUniqueP)   += *(uint32*)(isjP+countUniqueP);
    *(uint32*)(isj1P+countMultipleP) += *(uint32*)(isjP+countMultipleP);

    if (*(uint16*)(isj1P+overhangLeftP) < *(uint16*)(isjP+overhangLeftP) ) {
        *(uint16*)(isj1P+overhangLeftP) = *(uint16*)(isjP+overhangLeftP);
    };
    if (*(uint16*)(isj1P+overhangRightP) < *(uint16*)(isjP+overhangRightP) ) {
        *(uint16*)(isj1P+overhangRightP) = *(uint16*)(isjP+overhangRightP);
    };

    if (*(isj1P+motifP) != *(isjP+motifP) ) {
            uint s1=*(uint*)(isj1P+startP);
            uint c1=genOut.chrBin[ s1 >> genOut.pGe.gChrBinNbits];

            stringstream errOut;
            errOut <<"EXITING because of BUG: different motifs for the same junction while collapsing junctions\n" \
                   << genOut.chrName[c1] <<" "<< s1-genOut.chrStart[c1]+1 <<" "<<s1-genOut.chrStart[c1]+1 + *(uint32*)(isj1P+gapP) <<" "<<int(*(char*)(isj1P+motifP)) <<" "<<int(*(char*)(isjP+motifP)) \
                   <<" "<<int(*(char*)(isj1P+annotP)) <<" "<<int(*(char*)(isjP+annotP))<<"\n";
            exitWithError(errOut.str(), std::cerr, P.inOut->logMain, EXIT_CODE_BUG, P);
<<<<<<< HEAD
=======
            
           //*(isj1P+motifP) = *(isjP+motifP) ; 
>>>>>>> e6b1ff61
    };
    if (*(isj1P+annotP) < *(isjP+annotP) ) {
            stringstream errOut;
            errOut <<"EXITING because  of BUG: different annotation status for the same junction while collapsing junctions:"\
                   <<*(uint*)(isj1P+startP) <<" "<<*(uint32*)(isj1P+gapP) <<" "<<int(*(char*)(isj1P+annotP)) <<" "<<int(*(char*)(isjP+annotP))<<"\n";
            exitWithError(errOut.str(), std::cerr, P.inOut->logMain, EXIT_CODE_BUG, P);
<<<<<<< HEAD
=======

           //*(isj1P+annotP) = *(isjP+annotP) ;
>>>>>>> e6b1ff61
    };
};<|MERGE_RESOLUTION|>--- conflicted
+++ resolved
@@ -100,21 +100,15 @@
                    << genOut.chrName[c1] <<" "<< s1-genOut.chrStart[c1]+1 <<" "<<s1-genOut.chrStart[c1]+1 + *(uint32*)(isj1P+gapP) <<" "<<int(*(char*)(isj1P+motifP)) <<" "<<int(*(char*)(isjP+motifP)) \
                    <<" "<<int(*(char*)(isj1P+annotP)) <<" "<<int(*(char*)(isjP+annotP))<<"\n";
             exitWithError(errOut.str(), std::cerr, P.inOut->logMain, EXIT_CODE_BUG, P);
-<<<<<<< HEAD
-=======
-            
+
            //*(isj1P+motifP) = *(isjP+motifP) ; 
->>>>>>> e6b1ff61
     };
     if (*(isj1P+annotP) < *(isjP+annotP) ) {
             stringstream errOut;
             errOut <<"EXITING because  of BUG: different annotation status for the same junction while collapsing junctions:"\
                    <<*(uint*)(isj1P+startP) <<" "<<*(uint32*)(isj1P+gapP) <<" "<<int(*(char*)(isj1P+annotP)) <<" "<<int(*(char*)(isjP+annotP))<<"\n";
             exitWithError(errOut.str(), std::cerr, P.inOut->logMain, EXIT_CODE_BUG, P);
-<<<<<<< HEAD
-=======
 
            //*(isj1P+annotP) = *(isjP+annotP) ;
->>>>>>> e6b1ff61
     };
 };