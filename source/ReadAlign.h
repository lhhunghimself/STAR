--- conflicted
+++ resolved
@@ -43,8 +43,7 @@
         uint Lread, readLength[MAX_N_MATES], readLengthOriginal[MAX_N_MATES], readLengthPair, readLengthPairOriginal;
         intScore maxScoreMate[MAX_N_MATES];
 
-<<<<<<< HEAD
-        uint readFilesIndex;
+        uint32 readFilesIndex;
         
         //transcripts (aligns)
         uint nW;
@@ -56,9 +55,6 @@
         Transcript *trMult[MAX_N_MULTMAP];//multimapping transcripts
         Transcript **trMultOut;//multimapping transcripts - converted to output genome
         Transcript *alignTrAll;//alignments to transcriptome        
-=======
-        uint32 readFilesIndex;
->>>>>>> 22393ed3
 
         ReadAlign *waspRA; //ReadAlign for alternative WASP alignment
         int waspType, waspType1; //alignment ASE-WASP type and
