--- conflicted
+++ resolved
@@ -95,64 +95,6 @@
     return SAstr;
 };
 
-<<<<<<< HEAD
-=======
-uint genomeScanFastaFiles (Parameters *P, char* G, bool flagRun) {//scans fasta files. flagRun=false: check and find full size, flaRun=true: collect all the data
-    uint N=0; //total number of bases in the genome, including chr "spacers"
-    for (uint ii=0;ii<P->genomeFastaFiles.size();ii++) {//all the input files
-        ifstream & fileIn = ifstrOpen(P->genomeFastaFiles.at(ii), "", "SOLUTION: Provide a FASTA file for the reference genome", P);
-        if ( !fileIn.good() ) {//
-            ostringstream errOut;
-            errOut << "EXITING because of INPUT ERROR: could not open genomeFastaFile: " <<P->genomeFastaFiles.at(ii) <<"\n";
-            exitWithError(errOut.str(),std::cerr, P->inOut->logMain, EXIT_CODE_INPUT_FILES, *P);            
-        };
-        while(!fileIn.eof()) {//read each file until eof
-            string lineIn (4096,'.');
-            getline(fileIn,lineIn);
-            if (lineIn[0]=='>') {//new chromosome
-                if (!flagRun) {
-                    istringstream lineInStream (lineIn);
-                    lineInStream.ignore(1,' ');
-                    string chrName1;
-                    lineInStream >> chrName1;
-                    P->chrName.push_back(chrName1);
-                };
-                
-                if (!flagRun && P->chrStart.size()>0) P->chrLength.push_back(N-P->chrStart.at(P->chrStart.size()-1)); //true length of the chr  
-                
-                if (N>0) {//pad the chromosomes to bins boudnaries
-                    N = ( (N+1)/P->genomeChrBinNbases+1 )*P->genomeChrBinNbases;
-                };
-
-                if (!flagRun) {
-                    P->chrStart.push_back(N);    
-                    P->inOut->logMain << P->genomeFastaFiles.at(ii)<<" : chr # " << P->chrStart.size()-1 << "  \""<<P->chrName.at(P->chrStart.size()-1)<<"\" chrStart: "<<N<<"\n"<<flush;
-                };
-            } else {//char lines
-                if (flagRun) lineIn.copy(G+N,lineIn.size(),0);
-                N += lineIn.size();
-            };
-        };
-        fileIn.close();        
-    };
-    
-   
-    if (!flagRun) P->chrLength.push_back(N-P->chrStart.at(P->chrStart.size()-1)); //true length of the chr  
-
-    N = ( (N+1)/P->genomeChrBinNbases+1)*P->genomeChrBinNbases;
-        
-    if (!flagRun) { 
-        P->nChrReal=P->chrStart.size();
-        P->chrStart.push_back(N); //last chromosome end
-        for (uint ii=0;ii<P->nChrReal;ii++) {
-            P->chrNameIndex[P->chrName[ii]]=ii;
-        };
-    };
-    
-    return N;
-};        
-
->>>>>>> 1ead6b1c
 void genomeGenerate(Parameters *P) {
     
     //check parameters
