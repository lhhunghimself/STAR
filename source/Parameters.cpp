#include "IncludeDefine.h"
#include "Parameters.h"
#include "ErrorWarning.h"
#include "SequenceFuns.h"
#include "OutSJ.h"
#include "sysRemoveDir.h"
#include "stringSubstituteAll.h"
#include SAMTOOLS_BGZF_H
#include "GlobalVariables.h"
#include "signalFromBAM.h"
#include "bamRemoveDuplicates.h"

//for mkfifo
#include <sys/stat.h>

#define PAR_NAME_PRINT_WIDTH 30

Parameters::Parameters() {//initalize parameters info

    inOut = new InOutStreams;

    //versions
    parArray.push_back(new ParameterInfoScalar <string> (-1, -1, "versionGenome", &versionGenome));

    //parameters
    parArray.push_back(new ParameterInfoVector <string> (-1, 2, "parametersFiles", &parametersFiles));

    //system
    parArray.push_back(new ParameterInfoScalar <string> (-1, -1, "sysShell", &sysShell));

    //run
    parArray.push_back(new ParameterInfoScalar <string> (-1, -1, "runMode", &runMode));
    parArray.push_back(new ParameterInfoScalar <int> (-1, -1, "runThreadN", &runThreadN));
    parArray.push_back(new ParameterInfoScalar <string> (-1, -1, "runDirPerm", &runDirPermIn));
    parArray.push_back(new ParameterInfoScalar <int> (-1, -1, "runRNGseed", &runRNGseed));

    //genome
    parArray.push_back(new ParameterInfoScalar <string> (-1, -1, "genomeDir", &pGe.gDir));
    parArray.push_back(new ParameterInfoScalar <string> (-1, -1, "genomeLoad", &pGe.gLoad));
    parArray.push_back(new ParameterInfoVector <string> (-1, -1, "genomeFastaFiles", &pGe.gFastaFiles));
    parArray.push_back(new ParameterInfoVector <string> (-1, -1, "genomeChainFiles", &pGe.gChainFiles));
    parArray.push_back(new ParameterInfoScalar <uint> (-1, -1, "genomeSAindexNbases", &pGe.gSAindexNbases));
    parArray.push_back(new ParameterInfoScalar <uint> (-1, -1, "genomeChrBinNbits", &pGe.gChrBinNbits));
    parArray.push_back(new ParameterInfoScalar <uint> (-1, -1, "genomeSAsparseD", &pGe.gSAsparseD));
    parArray.push_back(new ParameterInfoScalar <uint> (-1, -1, "genomeSuffixLengthMax", &pGe.gSuffixLengthMax));
    parArray.push_back(new ParameterInfoVector <uint> (-1, -1, "genomeFileSizes", &pGe.gFileSizes));
    parArray.push_back(new ParameterInfoScalar <string> (-1, -1, "genomeConsensusFile", &pGe.gConsensusFile));

    //read
    parArray.push_back(new ParameterInfoVector <string> (-1, -1, "readFilesType", &readFilesType));
    parArray.push_back(new ParameterInfoVector <string> (-1, -1, "readFilesIn", &readFilesIn));
    parArray.push_back(new ParameterInfoScalar <string> (-1, -1, "readFilesPrefix", &readFilesPrefix));
    parArray.push_back(new ParameterInfoVector <string> (-1, -1, "readFilesCommand", &readFilesCommand));

    parArray.push_back(new ParameterInfoScalar <string> (-1, -1, "readMatesLengthsIn", &readMatesLengthsIn));
    parArray.push_back(new ParameterInfoScalar <uint> (-1, -1, "readMapNumber", &readMapNumber));
    parArray.push_back(new ParameterInfoVector <string> (-1, -1, "readNameSeparator", &readNameSeparator));
    parArray.push_back(new ParameterInfoScalar <uint32> (-1, -1, "readQualityScoreBase", &readQualityScoreBase));
    //parArray.push_back(new ParameterInfoScalar <string> (-1, -1, "readStrand", &pReads.strandString));


    //input from BAM
    parArray.push_back(new ParameterInfoScalar <string> (-1, -1, "inputBAMfile", &inputBAMfile));

    //BAM processing
    parArray.push_back(new ParameterInfoScalar <string> (-1, -1, "bamRemoveDuplicatesType", &removeDuplicates.mode));
    parArray.push_back(new ParameterInfoScalar <uint>   (-1, -1, "bamRemoveDuplicatesMate2basesN", &removeDuplicates.mate2basesN));

    //limits
    parArray.push_back(new ParameterInfoScalar <uint>   (-1, -1, "limitGenomeGenerateRAM", &limitGenomeGenerateRAM));
    parArray.push_back(new ParameterInfoScalar <uint>   (-1, -1, "limitIObufferSize", &limitIObufferSize));
    parArray.push_back(new ParameterInfoScalar <uint>   (-1, -1, "limitOutSAMoneReadBytes", &limitOutSAMoneReadBytes));
    parArray.push_back(new ParameterInfoScalar <uint>   (-1, -1, "limitOutSJcollapsed", &limitOutSJcollapsed));
    parArray.push_back(new ParameterInfoScalar <uint>   (-1, -1, "limitOutSJoneRead", &limitOutSJoneRead));
    parArray.push_back(new ParameterInfoScalar <uint>   (-1, -1, "limitBAMsortRAM", &limitBAMsortRAM));
    parArray.push_back(new ParameterInfoScalar <uint>   (-1, -1, "limitSjdbInsertNsj", &limitSjdbInsertNsj));
    parArray.push_back(new ParameterInfoScalar <uint>   (-1, -1, "limitNreadsSoft", &limitNreadsSoft));

    //output
    parArray.push_back(new ParameterInfoScalar <string>     (-1, 2, "outFileNamePrefix", &outFileNamePrefix));
    parArray.push_back(new ParameterInfoScalar <string>     (-1, 2, "outTmpDir", &outTmpDir));
    parArray.push_back(new ParameterInfoScalar <string>     (-1, 2, "outTmpKeep", &outTmpKeep));
    parArray.push_back(new ParameterInfoScalar <string>     (-1, 2, "outStd", &outStd));
    parArray.push_back(new ParameterInfoScalar <string>     (-1, -1, "outReadsUnmapped", &outReadsUnmapped));
    parArray.push_back(new ParameterInfoScalar <int>        (-1, -1, "outQSconversionAdd", &outQSconversionAdd));
    parArray.push_back(new ParameterInfoScalar <string>     (-1, -1, "outMultimapperOrder", &outMultimapperOrder.mode));

    //outSAM
    parArray.push_back(new ParameterInfoVector <string>     (-1, -1, "outSAMtype", &outSAMtype));
    parArray.push_back(new ParameterInfoScalar <string>     (-1, -1, "outSAMmode", &outSAMmode));
    parArray.push_back(new ParameterInfoScalar <string>     (-1, -1, "outSAMstrandField", &outSAMstrandField.in));
    parArray.push_back(new ParameterInfoVector <string>     (-1, -1, "outSAMattributes", &outSAMattributes));
    parArray.push_back(new ParameterInfoVector <string>     (-1, -1, "outSAMunmapped", &outSAMunmapped.mode));
    parArray.push_back(new ParameterInfoScalar <string>     (-1, -1, "outSAMorder", &outSAMorder));
    parArray.push_back(new ParameterInfoScalar <string>     (-1, -1, "outSAMprimaryFlag", &outSAMprimaryFlag));
    parArray.push_back(new ParameterInfoScalar <string>     (-1, -1, "outSAMreadID", &outSAMreadID));
    parArray.push_back(new ParameterInfoScalar <int>        (-1, -1, "outSAMmapqUnique", &outSAMmapqUnique));
    parArray.push_back(new ParameterInfoScalar <uint16>        (-1, -1, "outSAMflagOR", &outSAMflagOR));
    parArray.push_back(new ParameterInfoScalar <uint16>        (-1, -1, "outSAMflagAND", &outSAMflagAND));
    parArray.push_back(new ParameterInfoVector <string>     (-1, -1, "outSAMattrRGline", &outSAMattrRGline));
    parArray.push_back(new ParameterInfoVector <string>     (-1, -1, "outSAMheaderHD", &outSAMheaderHD));
    parArray.push_back(new ParameterInfoVector <string>     (-1, -1, "outSAMheaderPG", &outSAMheaderPG));
    parArray.push_back(new ParameterInfoScalar <string>     (-1, -1, "outSAMheaderCommentFile", &outSAMheaderCommentFile));
    parArray.push_back(new ParameterInfoScalar <int>        (-1, -1, "outBAMcompression", &outBAMcompression));
    parArray.push_back(new ParameterInfoScalar <int>        (-1, -1, "outBAMsortingThreadN", &outBAMsortingThreadN));
    parArray.push_back(new ParameterInfoScalar <uint32>        (-1, -1, "outBAMsortingBinsN", &outBAMsortingBinsN));
    parArray.push_back(new ParameterInfoVector <string>     (-1, -1, "outSAMfilter", &outSAMfilter.mode));
    parArray.push_back(new ParameterInfoScalar <uint>     (-1, -1, "outSAMmultNmax", &outSAMmultNmax));
    parArray.push_back(new ParameterInfoScalar <uint>     (-1, -1, "outSAMattrIHstart", &outSAMattrIHstart));
    parArray.push_back(new ParameterInfoScalar <int>        (-1, -1, "outSAMtlen", &outSAMtlen));


   //output SJ filtering
    parArray.push_back(new ParameterInfoScalar <string>  (-1, -1, "outSJfilterReads", &outSJfilterReads));
    parArray.push_back(new ParameterInfoVector <int32>   (-1, -1, "outSJfilterCountUniqueMin", &outSJfilterCountUniqueMin));
    parArray.push_back(new ParameterInfoVector <int32>   (-1, -1, "outSJfilterCountTotalMin", &outSJfilterCountTotalMin));
    parArray.push_back(new ParameterInfoVector <int32>   (-1, -1, "outSJfilterOverhangMin", &outSJfilterOverhangMin));
    parArray.push_back(new ParameterInfoVector <int32>   (-1, -1, "outSJfilterDistToOtherSJmin", &outSJfilterDistToOtherSJmin));
    parArray.push_back(new ParameterInfoVector <int32>   (-1, -1, "outSJfilterIntronMaxVsReadN", &outSJfilterIntronMaxVsReadN));

    //output wiggle
    parArray.push_back(new ParameterInfoVector <string>   (-1, -1, "outWigType", &outWigType));
    parArray.push_back(new ParameterInfoVector <string>   (-1, -1, "outWigStrand", &outWigStrand));
    parArray.push_back(new ParameterInfoScalar <string>   (-1, -1, "outWigReferencesPrefix", &outWigReferencesPrefix));
    parArray.push_back(new ParameterInfoVector <string>   (-1, -1, "outWigNorm", &outWigNorm));

    //output filtering
    parArray.push_back(new ParameterInfoScalar <string>   (-1, -1, "outFilterType", &outFilterType) );

    parArray.push_back(new ParameterInfoScalar <uint>     (-1, -1, "outFilterMultimapNmax", &outFilterMultimapNmax));
    parArray.push_back(new ParameterInfoScalar <intScore> (-1, -1, "outFilterMultimapScoreRange", &outFilterMultimapScoreRange));

    parArray.push_back(new ParameterInfoScalar <intScore> (-1, -1, "outFilterScoreMin", &outFilterScoreMin));
    parArray.push_back(new ParameterInfoScalar <double>   (-1, -1, "outFilterScoreMinOverLread", &outFilterScoreMinOverLread));

    parArray.push_back(new ParameterInfoScalar <uint>     (-1, -1, "outFilterMatchNmin", &outFilterMatchNmin));
    parArray.push_back(new ParameterInfoScalar <double>   (-1, -1, "outFilterMatchNminOverLread", &outFilterMatchNminOverLread));

    parArray.push_back(new ParameterInfoScalar <uint>     (-1, -1, "outFilterMismatchNmax", &outFilterMismatchNmax));
    parArray.push_back(new ParameterInfoScalar <double>   (-1, -1, "outFilterMismatchNoverLmax", &outFilterMismatchNoverLmax));
    parArray.push_back(new ParameterInfoScalar <double>   (-1, -1, "outFilterMismatchNoverReadLmax", &outFilterMismatchNoverReadLmax));
    parArray.push_back(new ParameterInfoScalar <string>   (-1, -1, "outFilterIntronMotifs", &outFilterIntronMotifs));
    parArray.push_back(new ParameterInfoScalar <string>   (-1, -1, "outFilterIntronStrands", &outFilterIntronStrands));

    //clipping
    parArray.push_back(new ParameterInfoVector <uint>   (-1, -1, "clip5pNbases", &clip5pNbases));
    parArray.push_back(new ParameterInfoVector <uint>   (-1, -1, "clip3pNbases", &clip3pNbases));
    parArray.push_back(new ParameterInfoVector <uint>   (-1, -1, "clip3pAfterAdapterNbases", &clip3pAfterAdapterNbases));
    parArray.push_back(new ParameterInfoVector <string> (-1, -1, "clip3pAdapterSeq", &clip3pAdapterSeq));
    parArray.push_back(new ParameterInfoVector <double> (-1, -1, "clip3pAdapterMMp", &clip3pAdapterMMp));

    //binning, anchors, windows
    parArray.push_back(new ParameterInfoScalar <uint>   (-1, -1, "winBinNbits", &winBinNbits));
    parArray.push_back(new ParameterInfoScalar <uint>   (-1, -1, "winAnchorDistNbins", &winAnchorDistNbins));
    parArray.push_back(new ParameterInfoScalar <uint>   (-1, -1, "winFlankNbins", &winFlankNbins));
    parArray.push_back(new ParameterInfoScalar <uint>   (-1, -1, "winAnchorMultimapNmax", &winAnchorMultimapNmax));
    parArray.push_back(new ParameterInfoScalar <double>   (-1, -1, "winReadCoverageRelativeMin", &winReadCoverageRelativeMin));
    parArray.push_back(new ParameterInfoScalar <uint>   (-1, -1, "winReadCoverageBasesMin", &winReadCoverageBasesMin));

    //scoring
    parArray.push_back(new ParameterInfoScalar <intScore>   (-1, -1, "scoreGap", &scoreGap));
    parArray.push_back(new ParameterInfoScalar <intScore>   (-1, -1, "scoreGapNoncan", &scoreGapNoncan));
    parArray.push_back(new ParameterInfoScalar <intScore>   (-1, -1, "scoreGapGCAG", &scoreGapGCAG));
    parArray.push_back(new ParameterInfoScalar <intScore>   (-1, -1, "scoreGapATAC", &scoreGapATAC));
    parArray.push_back(new ParameterInfoScalar <intScore>   (-1, -1, "scoreStitchSJshift", &scoreStitchSJshift));
    parArray.push_back(new ParameterInfoScalar <double>     (-1, -1, "scoreGenomicLengthLog2scale", &scoreGenomicLengthLog2scale));

    parArray.push_back(new ParameterInfoScalar <intScore>   (-1, -1, "scoreDelBase", &scoreDelBase));
    parArray.push_back(new ParameterInfoScalar <intScore>   (-1, -1, "scoreDelOpen", &scoreDelOpen));
    parArray.push_back(new ParameterInfoScalar <intScore>   (-1, -1, "scoreInsOpen", &scoreInsOpen));
    parArray.push_back(new ParameterInfoScalar <intScore>   (-1, -1, "scoreInsBase", &scoreInsBase));

    //alignment
    parArray.push_back(new ParameterInfoScalar <uint>       (-1, -1, "seedSearchLmax", &seedSearchLmax));
    parArray.push_back(new ParameterInfoScalar <uint>       (-1, -1, "seedSearchStartLmax", &seedSearchStartLmax));
    parArray.push_back(new ParameterInfoScalar <double>     (-1, -1, "seedSearchStartLmaxOverLread", &seedSearchStartLmaxOverLread));

    parArray.push_back(new ParameterInfoScalar <uint>       (-1, -1, "seedPerReadNmax", &seedPerReadNmax));
    parArray.push_back(new ParameterInfoScalar <uint>       (-1, -1, "seedPerWindowNmax", &seedPerWindowNmax));
    parArray.push_back(new ParameterInfoScalar <uint>       (-1, -1, "seedNoneLociPerWindow", &seedNoneLociPerWindow));
    parArray.push_back(new ParameterInfoScalar <uint>       (-1, -1, "seedMultimapNmax", &seedMultimapNmax));
    parArray.push_back(new ParameterInfoScalar <uint>       (-1, -1, "seedSplitMin", &seedSplitMin));

    parArray.push_back(new ParameterInfoScalar <uint>       (-1, -1, "alignIntronMin", &alignIntronMin));
    parArray.push_back(new ParameterInfoScalar <uint>       (-1, -1, "alignIntronMax", &alignIntronMax));
    parArray.push_back(new ParameterInfoScalar <uint>       (-1, -1, "alignMatesGapMax", &alignMatesGapMax));

    parArray.push_back(new ParameterInfoScalar <uint>       (-1, -1, "alignTranscriptsPerReadNmax", &alignTranscriptsPerReadNmax));
    parArray.push_back(new ParameterInfoScalar <uint>       (-1, -1, "alignSJoverhangMin", &alignSJoverhangMin));
    parArray.push_back(new ParameterInfoScalar <uint>       (-1, -1, "alignSJDBoverhangMin", &alignSJDBoverhangMin));
    parArray.push_back(new ParameterInfoVector <int32>      (-1, -1, "alignSJstitchMismatchNmax", &alignSJstitchMismatchNmax));

    parArray.push_back(new ParameterInfoScalar <uint>       (-1, -1, "alignSplicedMateMapLmin", &alignSplicedMateMapLmin));
    parArray.push_back(new ParameterInfoScalar <double>     (-1, -1, "alignSplicedMateMapLminOverLmate", &alignSplicedMateMapLminOverLmate));
    parArray.push_back(new ParameterInfoScalar <uint>       (-1, -1, "alignWindowsPerReadNmax", &alignWindowsPerReadNmax));
    parArray.push_back(new ParameterInfoScalar <uint>       (-1, -1, "alignTranscriptsPerWindowNmax", &alignTranscriptsPerWindowNmax));
    parArray.push_back(new ParameterInfoScalar <string>     (-1, -1, "alignEndsType", &alignEndsType.in));
    parArray.push_back(new ParameterInfoScalar <string>     (-1, -1, "alignSoftClipAtReferenceEnds", &alignSoftClipAtReferenceEnds.in));

    parArray.push_back(new ParameterInfoVector <string>     (-1, -1, "alignEndsProtrude", &alignEndsProtrude.in));
    parArray.push_back(new ParameterInfoScalar <string>     (-1, -1, "alignInsertionFlush", &alignInsertionFlush.in));

    //peOverlap
    parArray.push_back(new ParameterInfoScalar <uint>       (-1, -1, "peOverlapNbasesMin", &peOverlap.NbasesMin));
    parArray.push_back(new ParameterInfoScalar <double>     (-1, -1, "peOverlapMMp", &peOverlap.MMp));

    //chimeric
    parArray.push_back(new ParameterInfoScalar <uint>       (-1, -1, "chimSegmentMin", &pCh.segmentMin));
    parArray.push_back(new ParameterInfoScalar <int>        (-1, -1, "chimScoreMin", &pCh.scoreMin));
    parArray.push_back(new ParameterInfoScalar <int>        (-1, -1, "chimScoreDropMax", &pCh.scoreDropMax));
    parArray.push_back(new ParameterInfoScalar <int>        (-1, -1, "chimScoreSeparation", &pCh.scoreSeparation));
    parArray.push_back(new ParameterInfoScalar <int>        (-1, -1, "chimScoreJunctionNonGTAG", &pCh.scoreJunctionNonGTAG));
    parArray.push_back(new ParameterInfoScalar <uint>       (-1, -1, "chimMainSegmentMultNmax", &pCh.mainSegmentMultNmax));
    parArray.push_back(new ParameterInfoScalar <uint>       (-1, -1, "chimJunctionOverhangMin", &pCh.junctionOverhangMin));
    parArray.push_back(new ParameterInfoVector <string>     (-1, -1, "chimOutType", &pCh.out.type));
    parArray.push_back(new ParameterInfoVector <string>     (-1, -1, "chimFilter", &pCh.filter.stringIn));
    parArray.push_back(new ParameterInfoScalar <uint>       (-1, -1, "chimSegmentReadGapMax", &pCh.segmentReadGapMax));
    parArray.push_back(new ParameterInfoScalar <uint>       (-1, -1, "chimMultimapNmax", &pCh.multimapNmax));
    parArray.push_back(new ParameterInfoScalar <uint>       (-1, -1, "chimMultimapScoreRange", &pCh.multimapScoreRange));
    parArray.push_back(new ParameterInfoScalar <uint>       (-1, -1, "chimNonchimScoreDropMin", &pCh.nonchimScoreDropMin));
    parArray.push_back(new ParameterInfoVector <int>        (-1, -1, "chimOutJunctionFormat", &pCh.outJunctionFormat));

    //sjdb
    parArray.push_back(new ParameterInfoVector <string> (-1, -1, "sjdbFileChrStartEnd", &pGe.sjdbFileChrStartEnd));
    parArray.push_back(new ParameterInfoScalar <string> (-1, -1, "sjdbGTFfile", &pGe.sjdbGTFfile));
    parArray.push_back(new ParameterInfoScalar <string> (-1, -1, "sjdbGTFchrPrefix", &pGe.sjdbGTFchrPrefix));
    
    parArray.push_back(new ParameterInfoScalar <string> (-1, -1, "sjdbGTFfeatureExon", &pGe.sjdbGTFfeatureExon));
    parArray.push_back(new ParameterInfoScalar <string> (-1, -1, "sjdbGTFtagExonParentTranscript", &pGe.sjdbGTFtagExonParentTranscript));
    parArray.push_back(new ParameterInfoScalar <string> (-1, -1, "sjdbGTFtagExonParentGene", &pGe.sjdbGTFtagExonParentGene));
    parArray.push_back(new ParameterInfoVector <string> (-1, -1, "sjdbGTFtagExonParentGeneName", &pGe.sjdbGTFtagExonParentGeneName));
    parArray.push_back(new ParameterInfoVector <string> (-1, -1, "sjdbGTFtagExonParentGeneType", &pGe.sjdbGTFtagExonParentGeneType));

    parArray.push_back(new ParameterInfoScalar <uint>   (-1, -1, "sjdbOverhang", &pGe.sjdbOverhang));
    pGe.sjdbOverhang_par=parArray.size()-1;
    parArray.push_back(new ParameterInfoScalar <int>    (-1, -1, "sjdbScore", &pGe.sjdbScore));
    parArray.push_back(new ParameterInfoScalar <string> (-1, -1, "sjdbInsertSave", &pGe.sjdbInsertSave));

    //variation
    parArray.push_back(new ParameterInfoScalar <string> (-1, -1, "varVCFfile", &var.vcfFile));

    //WASP
    parArray.push_back(new ParameterInfoScalar <string> (-1, -1, "waspOutputMode", &wasp.outputMode));

    //quant
    parArray.push_back(new ParameterInfoVector <string> (-1, -1, "quantMode", &quant.mode));
    parArray.push_back(new ParameterInfoScalar <int>     (-1, -1, "quantTranscriptomeBAMcompression", &quant.trSAM.bamCompression));
    parArray.push_back(new ParameterInfoScalar <string>     (-1, -1, "quantTranscriptomeBan", &quant.trSAM.ban));

    //2-pass
    parArray.push_back(new ParameterInfoScalar <uint>   (-1, -1, "twopass1readsN", &twoPass.pass1readsN));
    twoPass.pass1readsN_par=parArray.size()-1;
    parArray.push_back(new ParameterInfoScalar <string>   (-1, -1, "twopassMode", &twoPass.mode));

    //solo
    parArray.push_back(new ParameterInfoScalar <string>   (-1, -1, "soloType", &pSolo.typeStr));
    parArray.push_back(new ParameterInfoScalar <uint32>   (-1, -1, "soloCBstart", &pSolo.cbS));
    parArray.push_back(new ParameterInfoScalar <uint32>   (-1, -1, "soloUMIstart", &pSolo.umiS));
    parArray.push_back(new ParameterInfoScalar <uint32>   (-1, -1, "soloCBlen", &pSolo.cbL));
    parArray.push_back(new ParameterInfoScalar <uint32>   (-1, -1, "soloUMIlen", &pSolo.umiL));
    parArray.push_back(new ParameterInfoScalar <uint32>   (-1, -1, "soloBarcodeReadLength", &pSolo.bL));
    parArray.push_back(new ParameterInfoVector <string>   (-1, -1, "soloCBwhitelist", &pSolo.soloCBwhitelist));
    parArray.push_back(new ParameterInfoScalar <string>   (-1, -1, "soloStrand", &pSolo.strandStr));
    parArray.push_back(new ParameterInfoVector <string>   (-1, -1, "soloOutFileNames", &pSolo.outFileNames));
    parArray.push_back(new ParameterInfoVector <string>   (-1, -1, "soloFeatures", &pSolo.featureIn));
    parArray.push_back(new ParameterInfoVector <string>   (-1, -1, "soloUMIdedup", &pSolo.umiDedup));
    parArray.push_back(new ParameterInfoScalar <string>   (-1, -1, "soloAdapterSequence",&pSolo.adapterSeq));
    parArray.push_back(new ParameterInfoScalar <uint32>   (-1, -1, "soloAdapterMismatchesNmax", &pSolo.adapterMismatchesNmax));
    parArray.push_back(new ParameterInfoScalar <string>    (-1, -1, "soloCBmatchWLtype", &pSolo.CBmatchWL.type));
    parArray.push_back(new ParameterInfoVector <string>   (-1, -1, "soloCBposition",&pSolo.cbPositionStr));
    parArray.push_back(new ParameterInfoScalar <string>   (-1, -1, "soloUMIposition",&pSolo.umiPositionStr));
    parArray.push_back(new ParameterInfoVector <string>   (-1, -1, "soloCellFilter",&pSolo.cellFilter.type));
    parArray.push_back(new ParameterInfoVector <string>   (-1, -1, "soloUMIfiltering",&pSolo.umiFiltering.type));

    parameterInputName.push_back("Default");
    parameterInputName.push_back("Command-Line-Initial");
    parameterInputName.push_back("Command-Line");
    parameterInputName.push_back("genomeParameters.txt");

};


void Parameters::inputParameters (int argInN, char* argIn[]) {//input parameters: default, from files, from command line

///////// Default parameters

    #include "parametersDefault.xxd"
    string parString( (const char*) parametersDefault,parametersDefault_len);
    stringstream parStream (parString);

    scanAllLines(parStream, 0, -1);
    for (uint ii=0; ii<parArray.size(); ii++) {
        if (parArray[ii]->inputLevel<0) {
            ostringstream errOut;
            errOut <<"BUG: DEFAULT parameter value not defined: "<<parArray[ii]->nameString;
            exitWithError(errOut.str(), std::cerr, inOut->logMain, EXIT_CODE_PARAMETER, *this);
        };
    };

///////// Initial parameters from Command Line

    commandLine="";
    string commandLineFile="";

    if (argInN>1) {//scan parameters from command line
        commandLine += string(argIn[0]);
        for (int iarg=1; iarg<argInN; iarg++) {
            string oneArg=string(argIn[iarg]);

            if (oneArg=="--version") {//print version and exit
                std::cout << STAR_VERSION <<std::endl;
                exit(0);
            };

            size_t found = oneArg.find("=");
            if (found!=string::npos && oneArg.substr(0,2)=="--") {// --parameter=value
                string key = oneArg.substr(2, found - 2);
                string val = oneArg.substr(found + 1);
                if (val.find_first_of(" \t")!=std::string::npos) {//there is white space in the argument, put "" around
                    val ='\"' + val + '\"';
                };
                commandLineFile += '\n' + key + ' ' + val;
            }
            else if (oneArg.substr(0,2)=="--") {//parameter name, cut --
                commandLineFile +='\n' + oneArg.substr(2);
            } else {//parameter value
                if (oneArg.find_first_of(" \t")!=std::string::npos) {//there is white space in the argument, put "" around
                    oneArg ='\"'  + oneArg +'\"';
                };
                commandLineFile +=' ' + oneArg;
            };
            commandLine += ' ' + oneArg;
        };
        istringstream parStreamCommandLine(commandLineFile);
        scanAllLines(parStreamCommandLine, 1, 2); //read only initial Command Line parameters
    };

//     need to be careful since runMode and pGe.gDir are not Command-Line-Initial
//     if (runMode=="genomeGenerate" && outFileNamePrefix=="./") {// for genome generation, output into pGe.gDir
//         outFileNamePrefix=pGe.gDir;
//     };

    inOut->logMain.open((outFileNamePrefix + "Log.out").c_str());
    if (inOut->logMain.fail()) {
        ostringstream errOut;
        errOut <<"EXITING because of FATAL ERROR: could not create output file: "<<outFileNamePrefix + "Log.out"<<"\n";
        errOut <<"Check if the path " << outFileNamePrefix << " exists and you have permissions to write there\n";
        exitWithError(errOut.str(),std::cerr, inOut->logMain, EXIT_CODE_PARAMETER, *this);
    };

    inOut->logMain << "STAR version=" << STAR_VERSION << "\n";
    inOut->logMain << "STAR compilation time,server,dir=" << COMPILATION_TIME_PLACE << "\n";
    #ifdef COMPILE_FOR_LONG_READS
           inOut->logMain << "Compiled for LONG reads" << "\n";
    #endif

    //define what goes to cout
    if (outStd=="Log") {
        inOut->logStdOut=& std::cout;
    } else if (outStd=="SAM" || outStd=="BAM_Unsorted" || outStd=="BAM_SortedByCoordinate" || outStd=="BAM_Quant") {
        inOut->logStdOutFile.open((outFileNamePrefix + "Log.std.out").c_str());
        inOut->logStdOut= & inOut->logStdOutFile;
    } else {
        ostringstream errOut;
        errOut <<"EXITING because of FATAL PARAMETER error: outStd="<<outStd <<" is not a valid value of the parameter\n";
        errOut <<"SOLUTION: provide a valid value fot outStd: Log / SAM / BAM_Unsorted / BAM_SortedByCoordinate";
        exitWithError(errOut.str(),std::cerr, inOut->logMain, EXIT_CODE_PARAMETER, *this);
    };

    /*
    inOut->logMain << "##### DEFAULT parameters:\n" <<flush;
    for (uint ii=0; ii<parArray.size(); ii++) {
        if (parArray[ii]->inputLevel==0) {
            inOut->logMain << setw(PAR_NAME_PRINT_WIDTH) << parArray[ii]->nameString <<"    "<< *(parArray[ii]) << endl;
        };
    };
    */
    
    inOut->logMain <<"##### Command Line:\n"<<commandLine <<endl ;

    inOut->logMain << "##### Initial USER parameters from Command Line:\n";
    for (uint ii=0; ii<parArray.size(); ii++) {
        if (parArray[ii]->inputLevel==1) {
            inOut->logMain << setw(PAR_NAME_PRINT_WIDTH) << parArray[ii]->nameString <<"    "<< *(parArray[ii]) << endl;
        };
    };

///////// Parameters files

    if (parametersFiles.at(0) != "-") {//read parameters from a user-defined file
        for (uint ii=0; ii<parametersFiles.size(); ii++) {
            parameterInputName.push_back(parametersFiles.at(ii));
            ifstream parFile(parametersFiles.at(ii).c_str());
            if (parFile.good()) {
                inOut->logMain << "##### USER parameters from user-defined parameters file " <<parametersFiles.at(ii)<< ":\n" <<flush;
                scanAllLines(parFile, parameterInputName.size()-1, -1);
                parFile.close();
            } else {
                ostringstream errOut;
                errOut <<"EXITING because of fatal input ERROR: could not open user-defined parameters file " <<parametersFiles.at(ii)<< "\n" <<flush;
                exitWithError(errOut.str(), std::cerr, inOut->logMain, EXIT_CODE_PARAMETER, *this);
            };
        };
    };

///////// Command Line Final

    if (argInN>1) {//scan all parameters from command line and override previuos values
        inOut->logMain << "###### All USER parameters from Command Line:\n" <<flush;
        istringstream parStreamCommandLine(commandLineFile);
        scanAllLines(parStreamCommandLine, 2, -1);
    };

    inOut->logMain << "##### Finished reading parameters from all sources\n\n" << flush;

    inOut->logMain << "##### Final user re-defined parameters-----------------:\n" << flush;

    ostringstream clFull;
    clFull << argIn[0];
    for (uint ii=0; ii<parArray.size(); ii++) {
        if (parArray[ii]->inputLevel>0) {
            inOut->logMain << setw(PAR_NAME_PRINT_WIDTH) << parArray[ii]->nameString <<"    "<< *(parArray[ii]) << endl;
            if (parArray[ii]->nameString != "parametersFiles" ) {
                clFull << "   --" << parArray[ii]->nameString << " " << *(parArray[ii]);
            };
        };
    };
    commandLineFull=clFull.str();
    inOut->logMain << "\n-------------------------------\n##### Final effective command line:\n" <<  clFull.str() << "\n";

    /*
    //     parOut.close();
    inOut->logMain << "\n##### Final parameters after user input--------------------------------:\n" << flush;
    //     parOut.open("Parameters.all.out");
    for (uint ii=0; ii<parArray.size(); ii++) {
        inOut->logMain << setw(PAR_NAME_PRINT_WIDTH) << parArray[ii]->nameString <<"    "<< *(parArray[ii]) << endl;
    };
    //     parOut.close();
    */
    inOut->logMain << "----------------------------------------\n\n" << flush;


    ///////////////////////////////////////// Old variables
    //splitting
    Qsplit=0;
    maxNsplit=10;
    minLsplit=seedSplitMin;
    minLmap=5;



////////////////////////////////////////////////////// Calculate and check parameters
    iReadAll=0;

    if (runDirPermIn=="User_RWX")
    {
        runDirPerm=S_IRWXU;
    } else if (runDirPermIn=="All_RWX")
    {
        runDirPerm= S_IRWXU | S_IRWXG | S_IRWXO;
    } else
    {
        ostringstream errOut;
        errOut << "EXITING because of FATAL INPUT ERROR: unrecognized option in --runDirPerm=" << runDirPerm << "\n";
        errOut << "SOLUTION: use one of the allowed values of --runDirPerm : 'User_RWX' or 'All_RWX' \n";
        exitWithError(errOut.str(),std::cerr, inOut->logMain, EXIT_CODE_PARAMETER, *this);
    };

    if (outTmpDir=="-") {
        outFileTmp=outFileNamePrefix +"_STARtmp/";
        sysRemoveDir (outFileTmp);
    } else {
        outFileTmp=outTmpDir + "/";
    };

    if (mkdir (outFileTmp.c_str(),runDirPerm)!=0) {
        ostringstream errOut;
        errOut <<"EXITING because of fatal ERROR: could not make temporary directory: "<< outFileTmp<<"\n";
        errOut <<"SOLUTION: (i) please check the path and writing permissions \n (ii) if you specified --outTmpDir, and this directory exists - please remove it before running STAR\n"<<flush;
        exitWithError(errOut.str(), std::cerr, inOut->logMain, EXIT_CODE_PARAMETER, *this);
    };

    //threaded or not
    g_threadChunks.threadBool=(runThreadN>1);

    //wigOut parameters
    if (outWigType.at(0)=="None") {
        outWigFlags.yes=false;
    } else if (outWigType.at(0)=="bedGraph") {
        outWigFlags.yes=true;
        outWigFlags.format=0;
    } else if (outWigType.at(0)=="wiggle") {
        outWigFlags.yes=true;
        outWigFlags.format=1;
    } else {
        ostringstream errOut;
        errOut << "EXITING because of FATAL INPUT ERROR: unrecognized option in --outWigType=" << outWigType.at(0) << "\n";
        errOut << "SOLUTION: use one of the allowed values of --outWigType : 'None' or 'bedGraph' \n";
        exitWithError(errOut.str(),std::cerr, inOut->logMain, EXIT_CODE_PARAMETER, *this);
    };
    if (outWigStrand.at(0)=="Stranded") {
        outWigFlags.strand=true;
    } else if (outWigStrand.at(0)=="Unstranded") {
        outWigFlags.strand=false;
    } else {
        ostringstream errOut;
        errOut << "EXITING because of FATAL INPUT ERROR: unrecognized option in --outWigStrand=" << outWigStrand.at(0) << "\n";
        errOut << "SOLUTION: use one of the allowed values of --outWigStrand : 'Stranded' or 'Unstranded' \n";
        exitWithError(errOut.str(),std::cerr, inOut->logMain, EXIT_CODE_PARAMETER, *this);
    };

    if (outWigType.size()==1) {//simple bedGraph
        outWigFlags.type=0;
    } else {
        if (outWigType.at(1)=="read1_5p") {
            outWigFlags.type=1;
        } else if (outWigType.at(1)=="read2") {
            outWigFlags.type=2;
        } else {
            ostringstream errOut;
            errOut << "EXITING because of FATAL INPUT ERROR: unrecognized second option in --outWigType=" << outWigType.at(1) << "\n";
            errOut << "SOLUTION: use one of the allowed values of --outWigType : 'read1_5p' \n";
            exitWithError(errOut.str(),std::cerr, inOut->logMain, EXIT_CODE_PARAMETER, *this);
        };
    };

    //wigOut parameters
    if (outWigNorm.at(0)=="None") {
        outWigFlags.norm=0;
    } else if (outWigNorm.at(0)=="RPM") {
        outWigFlags.norm=1;
    } else {
        ostringstream errOut;
        errOut << "EXITING because of fatal parameter ERROR: unrecognized option in --outWigNorm=" << outWigNorm.at(0) << "\n";
        errOut << "SOLUTION: use one of the allowed values of --outWigNorm : 'None' or 'RPM' \n";
        exitWithError(errOut.str(),std::cerr, inOut->logMain, EXIT_CODE_PARAMETER, *this);
    };


    //remove duplicates parameters
    if (removeDuplicates.mode=="UniqueIdentical")
    {
        removeDuplicates.yes=true;
        removeDuplicates.markMulti=true;
    } else if (removeDuplicates.mode=="UniqueIdenticalNotMulti")
    {
        removeDuplicates.yes=true;
        removeDuplicates.markMulti=false;
    } else if (removeDuplicates.mode!="-")
    {
            ostringstream errOut;
            errOut << "EXITING because of fatal PARAMETERS error: unrecognized option in of --bamRemoveDuplicatesType="<<removeDuplicates.mode<<"\n";
            errOut << "SOLUTION: use allowed option: - or UniqueIdentical or UniqueIdenticalNotMulti";
            exitWithError(errOut.str(),std::cerr, inOut->logMain, EXIT_CODE_PARAMETER, *this);
    };

    if (runMode=="alignReads") {
        inOut->logProgress.open((outFileNamePrefix + "Log.progress.out").c_str());
    } else if (runMode=="inputAlignmentsFromBAM") {
        //at the moment, only wiggle output is implemented
        if (outWigFlags.yes) {
            *inOut->logStdOut << timeMonthDayTime() << " ..... reading from BAM, output wiggle\n" <<flush;
            inOut->logMain << timeMonthDayTime()    << " ..... reading from BAM, output wiggle\n" <<flush;
            string wigOutFileNamePrefix=outFileNamePrefix + "Signal";
            signalFromBAM(inputBAMfile, wigOutFileNamePrefix, *this);
            *inOut->logStdOut << timeMonthDayTime() << " ..... done\n" <<flush;
            inOut->logMain << timeMonthDayTime()    << " ..... done\n" <<flush;
        } else if (removeDuplicates.mode!="-") {
            *inOut->logStdOut << timeMonthDayTime() << " ..... reading from BAM, remove duplicates, output BAM\n" <<flush;
            inOut->logMain << timeMonthDayTime()    << " ..... reading from BAM, remove duplicates, output BAM\n" <<flush;
            bamRemoveDuplicates(inputBAMfile, (outFileNamePrefix+"Processed.out.bam").c_str(), *this);
            *inOut->logStdOut << timeMonthDayTime() << " ..... done\n" <<flush;
            inOut->logMain << timeMonthDayTime()    << " ..... done\n" <<flush;
        } else {
            ostringstream errOut;
            errOut <<"EXITING because of fatal INPUT ERROR: at the moment --runMode inputFromBAM only works with --outWigType bedGraph OR --bamRemoveDuplicatesType Identical"<<"\n";
            exitWithError(errOut.str(), std::cerr, inOut->logMain, EXIT_CODE_PARAMETER, *this);
        };
        sysRemoveDir (outFileTmp);
        exit(0);
    };

    outSAMbool=false;
    outBAMunsorted=false;
    outBAMcoord=false;
    if (runMode=="alignReads" && outSAMmode != "None") {//open SAM file and write header
        if (outSAMtype.at(0)=="BAM") {
            if (outSAMtype.size()<2) {
                ostringstream errOut;
                errOut <<"EXITING because of fatal PARAMETER error: missing BAM option\n";
                errOut <<"SOLUTION: re-run STAR with one of the allowed values of --outSAMtype BAM Unsorted OR SortedByCoordinate OR both\n";
                exitWithError(errOut.str(), std::cerr, inOut->logMain, EXIT_CODE_PARAMETER, *this);
            };
            for (uint32 ii=1; ii<outSAMtype.size(); ii++) {
                if (outSAMtype.at(ii)=="Unsorted") {
                    outBAMunsorted=true;
                } else if (outSAMtype.at(ii)=="SortedByCoordinate") {
                    outBAMcoord=true;
                } else {
                    ostringstream errOut;
                    errOut <<"EXITING because of fatal input ERROR: unknown value for the word " <<ii+1<<" of outSAMtype: "<< outSAMtype.at(ii) <<"\n";
                    errOut <<"SOLUTION: re-run STAR with one of the allowed values of --outSAMtype BAM Unsorted or SortedByCoordinate or both\n";
                    exitWithError(errOut.str(), std::cerr, inOut->logMain, EXIT_CODE_PARAMETER, *this);
                };
            };
            //TODO check for conflicts
            if (outBAMunsorted) {
                if (outStd=="BAM_Unsorted") {
                    outBAMfileUnsortedName="-";
                } else {
                    outBAMfileUnsortedName=outFileNamePrefix + "Aligned.out.bam";
                };
                inOut->outBAMfileUnsorted = bgzf_open(outBAMfileUnsortedName.c_str(),("w"+to_string((long long) outBAMcompression)).c_str());
            };
            if (outBAMcoord) {
                if (outStd=="BAM_SortedByCoordinate") {
                    outBAMfileCoordName="-";
                } else {
                    outBAMfileCoordName=outFileNamePrefix + "Aligned.sortedByCoord.out.bam";
                };
                inOut->outBAMfileCoord = bgzf_open(outBAMfileCoordName.c_str(),("w"+to_string((long long) outBAMcompression)).c_str());
                if (outBAMsortingThreadN==0) {
                    outBAMsortingThreadNactual=min(6, runThreadN);
                } else {
                    outBAMsortingThreadNactual=outBAMsortingThreadN;
                };
                outBAMcoordNbins=max((uint32)outBAMsortingThreadNactual*3,outBAMsortingBinsN);
                outBAMsortingBinStart= new uint64 [outBAMcoordNbins];
                outBAMsortingBinStart[0]=1;//this initial value means that the bin sizes have not been determined yet

                outBAMsortTmpDir=outFileTmp+"/BAMsort/";
                mkdir(outBAMsortTmpDir.c_str(),runDirPerm);
            };
        } else if (outSAMtype.at(0)=="SAM") {
            if (outSAMtype.size()>1)
            {
                ostringstream errOut;
                errOut <<"EXITING because of fatal PARAMETER error: --outSAMtype SAM can cannot be combined with "<<outSAMtype.at(1)<<" or any other options\n";
                errOut <<"SOLUTION: re-run STAR with with '--outSAMtype SAM' only, or with --outSAMtype BAM Unsorted|SortedByCoordinate\n";
                exitWithError(errOut.str(), std::cerr, inOut->logMain, EXIT_CODE_PARAMETER, *this);
            };
            outSAMbool=true;
            if (outStd=="SAM") {
                inOut->outSAM = & std::cout;
            } else {
                inOut->outSAMfile.open((outFileNamePrefix + "Aligned.out.sam").c_str());
                inOut->outSAM = & inOut->outSAMfile;
            };
        } else if (outSAMtype.at(0)=="None") {
            //nothing to do, all flags are already false
        } else {
            ostringstream errOut;
            errOut <<"EXITING because of fatal input ERROR: unknown value for the first word of outSAMtype: "<< outSAMtype.at(0) <<"\n";
            errOut <<"SOLUTION: re-run STAR with one of the allowed values of outSAMtype: BAM or SAM \n"<<flush;
            exitWithError(errOut.str(), std::cerr, inOut->logMain, EXIT_CODE_PARAMETER, *this);
        };
    };

    if (!outBAMcoord && outWigFlags.yes && runMode=="alignReads") {
        ostringstream errOut;
        errOut <<"EXITING because of fatal PARAMETER error: generating signal with --outWigType requires sorted BAM\n";
        errOut <<"SOLUTION: re-run STAR with with --outSAMtype BAM SortedByCoordinate, or, id you also need unsroted BAM, with --outSAMtype BAM SortedByCoordinate Unsorted\n";
        exitWithError(errOut.str(), std::cerr, inOut->logMain, EXIT_CODE_PARAMETER, *this);
    };

    //versions
    for (uint ii=0;ii<1;ii++) {
        if (parArray[ii]->inputLevel>0) {
            ostringstream errOut;
            errOut <<"EXITING because of fatal input ERROR: the version parameter "<< parArray[ii]->nameString << " cannot be re-defined by the user\n";
            errOut <<"SOLUTION: please remove this parameter from the command line or input files and re-start STAR\n"<<flush;
            exitWithError(errOut.str(), std::cerr, inOut->logMain, EXIT_CODE_PARAMETER, *this);
        };
    };

    //run
    if (runThreadN<=0) {
        ostringstream errOut;
        errOut <<"EXITING: fatal input ERROR: runThreadN must be >0, user-defined runThreadN="<<runThreadN<<"\n";
        exitWithError(errOut.str(), std::cerr, inOut->logMain, EXIT_CODE_PARAMETER, *this);
    };

    //
    if (outFilterType=="BySJout" && outSAMorder=="PairedKeepInputOrder") {
        ostringstream errOut;
        errOut <<"EXITING: fatal input ERROR: --outFilterType=BySJout is not presently compatible with --outSAMorder=PairedKeepInputOrder\n";
        errOut <<"SOLUTION: re-run STAR without setting one of those parameters.\n";
        exitWithError(errOut.str(), std::cerr, inOut->logMain, EXIT_CODE_PARAMETER, *this);
    };
    if (!outSAMbool && outSAMorder=="PairedKeepInputOrder") {
        ostringstream errOut;
        errOut <<"EXITING: fatal input ERROR: --outSAMorder=PairedKeepInputOrder is presently only compatible with SAM output, i.e. default --outSMAtype SAM\n";
        errOut <<"SOLUTION: re-run STAR without --outSAMorder=PairedKeepInputOrder, or with --outSAMorder=PairedKeepInputOrder --outSMAtype SAM .\n";
        exitWithError(errOut.str(), std::cerr, inOut->logMain, EXIT_CODE_PARAMETER, *this);
    };
    //SJ filtering
    for (int ii=0;ii<4;ii++) {
        if (outSJfilterOverhangMin.at(ii)<0) outSJfilterOverhangMin.at(ii)=numeric_limits<int32>::max();
        if (outSJfilterCountUniqueMin.at(ii)<0) outSJfilterCountUniqueMin.at(ii)=numeric_limits<int32>::max();
        if (outSJfilterCountTotalMin.at(ii)<0) outSJfilterCountTotalMin.at(ii)=numeric_limits<int32>::max();
        if (outSJfilterDistToOtherSJmin.at(ii)<0) outSJfilterDistToOtherSJmin.at(ii)=numeric_limits<int32>::max();

        if (alignSJstitchMismatchNmax.at(ii)<0) alignSJstitchMismatchNmax.at(ii)=numeric_limits<int32>::max();
    };

    if (limitGenomeGenerateRAM==0) {//must be >0
        inOut->logMain <<"EXITING because of FATAL PARAMETER ERROR: limitGenomeGenerateRAM=0\n";
        inOut->logMain <<"SOLUTION: please specify a >0 value for limitGenomeGenerateRAM\n"<<flush;
        exit(1);
    } else if (limitGenomeGenerateRAM>1000000000000) {//
        inOut->logMain <<"WARNING: specified limitGenomeGenerateRAM="<<limitGenomeGenerateRAM<<" bytes appears to be too large, if you do not have enough memory the code will crash!\n"<<flush;
    };


    {//read groups
        if (outSAMattrRGline.at(0)!="-") {
            string linefull;
            for (uint ii=0;ii<outSAMattrRGline.size(); ii++) {//concatenate into one line
                if (ii==0 || outSAMattrRGline.at(ii)==",") {//start new entry
                    if (ii>0) ++ii;//skip comma
                    outSAMattrRGlineSplit.push_back(outSAMattrRGline.at(ii)); //star new RG line with the first field which must be ID:xxx
                    if (outSAMattrRGlineSplit.back().substr(0,3)!="ID:") {
                        ostringstream errOut;
                        errOut <<"EXITING because of FATAL INPUT ERROR: the first word of a line from --outSAMattrRGline="<<outSAMattrRGlineSplit.back()<<" does not start with ID:xxx read group identifier\n";
                        errOut <<"SOLUTION: re-run STAR with all lines in --outSAMattrRGline starting with ID:xxx\n";
                        exitWithError(errOut.str(), std::cerr, inOut->logMain, EXIT_CODE_PARAMETER, *this);
                    };
                    outSAMattrRG.push_back(outSAMattrRGlineSplit.back().substr(3)); //this adds the ID field
                } else {//keep adding fields to this RG line, until the next comma
                    outSAMattrRGlineSplit.back()+="\t" + outSAMattrRGline.at(ii);
                };
            };
        };
    };

    outSAMfilter.KeepOnlyAddedReferences=false;
    outSAMfilter.KeepAllAddedReferences=false;
    outSAMfilter.yes=true;
    if (outSAMfilter.mode.at(0)=="KeepOnlyAddedReferences")
    {
        outSAMfilter.KeepOnlyAddedReferences=true;
    } else if (outSAMfilter.mode.at(0)=="KeepAllAddedReferences")
    {
        outSAMfilter.KeepAllAddedReferences=true;
    } else if (outSAMfilter.mode.at(0)=="None")
    {
      outSAMfilter.yes=false;
    } else
    {
        ostringstream errOut;
        errOut <<"EXITING because of FATAL INPUT ERROR: unknown/unimplemented value for --outSAMfilter: "<<outSAMfilter.mode.at(0) <<"\n";
        errOut <<"SOLUTION: specify one of the allowed values: KeepOnlyAddedReferences or None\n";
        exitWithError(errOut.str(), std::cerr, inOut->logMain, EXIT_CODE_PARAMETER, *this);
    };

    if ( (outSAMfilter.KeepOnlyAddedReferences || outSAMfilter.KeepAllAddedReferences) && pGe.gFastaFiles.at(0)=="-" ) {
        ostringstream errOut;
        errOut <<"EXITING because of FATAL INPUT ERROR: --outSAMfilter KeepOnlyAddedReferences OR KeepAllAddedReferences options can only be used if references are added on-the-fly with --genomeFastaFiles" <<"\n";
        errOut <<"SOLUTION: use default --outSAMfilter None, OR add references with --genomeFataFiles\n";
        exitWithError(errOut.str(), std::cerr, inOut->logMain, EXIT_CODE_PARAMETER, *this);
    };


    if (outMultimapperOrder.mode=="Old_2.4")
    {
        outMultimapperOrder.random=false;
    } else if (outMultimapperOrder.mode=="Random")
    {
        outMultimapperOrder.random=true;
    } else
    {
        ostringstream errOut;
        errOut <<"EXITING because of FATAL INPUT ERROR: unknown/unimplemented value for --outMultimapperOrder: "<<outMultimapperOrder.mode <<"\n";
        errOut <<"SOLUTION: specify one of the allowed values: Old_2.4 or SortedByCoordinate or Random\n";
        exitWithError(errOut.str(), std::cerr, inOut->logMain, EXIT_CODE_PARAMETER, *this);
    };

    //read parameters
    if (readFilesType.at(0)=="Fastx") {
        readFilesTypeN=1;
    } else if (readFilesType.at(0)=="SAM"){
        readFilesTypeN=10;
    } else {
        ostringstream errOut;
        errOut <<"EXITING because of FATAL INPUT ERROR: unknown/unimplemented value for --readFilesType: "<<readFilesType.at(0) <<"\n";
        errOut <<"SOLUTION: specify one of the allowed values: Fastx or SAM\n";
        exitWithError(errOut.str(), std::cerr, inOut->logMain, EXIT_CODE_PARAMETER, *this);
    };

    if (readFilesTypeN==1) {
        readNmates=readFilesIn.size(); //for now the number of mates is defined by the number of input files
    } else if (readFilesTypeN==10) {//find the number of mates from the SAM file
        if (readFilesType.size()==2 && readFilesType.at(1)=="SE") {
            readNmates=1;
        } else if (readFilesType.size()==2 && readFilesType.at(1)=="PE") {
            readNmates=2;
        } else {
            ostringstream errOut;
            errOut <<"EXITING because of FATAL INPUT ERROR: --readFilesType SAM requires specifying SE or PE reads"<<"\n";
            errOut <<"SOLUTION: specify --readFilesType SAM SE for single-end reads or --readFilesType SAM PE for paired-end reads\n";
            exitWithError(errOut.str(), std::cerr, inOut->logMain, EXIT_CODE_PARAMETER, *this);
        };
    };
    readNmatesIn=readNmates;

    //two-pass
    if (parArray.at(twoPass.pass1readsN_par)->inputLevel>0  && twoPass.mode=="None")
    {
        ostringstream errOut;
        errOut << "EXITING because of fatal PARAMETERS error: --twopass1readsN is defined, but --twoPassMode is not defined\n";
        errOut << "SOLUTION: to activate the 2-pass mode, use --twopassMode Basic";
        exitWithError(errOut.str(),std::cerr, inOut->logMain, EXIT_CODE_PARAMETER, *this);
    };

    twoPass.yes=false;
    twoPass.pass2=false;
    if (twoPass.mode!="None") {//2-pass parameters
        if (runMode!="alignReads")
        {
            ostringstream errOut;
            errOut << "EXITING because of fatal PARAMETERS error: 2-pass mapping option  can only be used with --runMode alignReads\n";
            errOut << "SOLUTION: remove --twopassMode option";
            exitWithError(errOut.str(),std::cerr, inOut->logMain, EXIT_CODE_PARAMETER, *this);
        };

        if (twoPass.mode!="Basic")
        {
            ostringstream errOut;
            errOut << "EXITING because of fatal PARAMETERS error: unrecognized value of --twopassMode="<<twoPass.mode<<"\n";
            errOut << "SOLUTION: for the 2-pass mode, use allowed values --twopassMode: Basic";
            exitWithError(errOut.str(),std::cerr, inOut->logMain, EXIT_CODE_PARAMETER, *this);
        };

        if (twoPass.pass1readsN==0)
        {
            ostringstream errOut;
            errOut << "EXITING because of fatal PARAMETERS error: --twopass1readsN = 0 in the 2-pass mode\n";
            errOut << "SOLUTION: for the 2-pass mode, specify --twopass1readsN > 0. Use a very large number or -1 to map all reads in the 1st pass.\n";
            exitWithError(errOut.str(),std::cerr, inOut->logMain, EXIT_CODE_PARAMETER, *this);
        };

        if (pGe.gLoad!="NoSharedMemory") {
            ostringstream errOut;
            errOut << "EXITING because of fatal PARAMETERS error: 2-pass method is not compatible with --genomeLoad "<<pGe.gLoad<<"\n";
            errOut << "SOLUTION: re-run STAR with --genomeLoad NoSharedMemory ; this is the only option compatible with --twopassMode Basic .\n";
            exitWithError(errOut.str(),std::cerr, inOut->logMain, EXIT_CODE_PARAMETER, *this);
        };
        twoPass.yes=true;
        twoPass.dir=outFileNamePrefix+"_STARpass1/";
        sysRemoveDir (twoPass.dir);
        if (mkdir (twoPass.dir.c_str(),runDirPerm)!=0) {
            ostringstream errOut;
            errOut <<"EXITING because of fatal ERROR: could not make pass1 directory: "<< twoPass.dir<<"\n";
            errOut <<"SOLUTION: please check the path and writing permissions \n";
            exitWithError(errOut.str(), std::cerr, inOut->logMain, EXIT_CODE_PARAMETER, *this);
        };
    };

    // openReadFiles depends on twoPass for reading SAM header
    if (runMode=="alignReads" && pGe.gLoad!="Remove" && pGe.gLoad!="LoadAndExit") {//open reads files to check if they are present
        openReadsFiles();

        //check sizes of the mate files, if not the same, assume mates are not the same length
        if (readNmates==1) {
            readMatesEqualLengths=true;
        } else if (readNmates > 2 && pSolo.typeStr=="None"){
            ostringstream errOut;
            errOut <<"EXITING: because of fatal input ERROR: number of read mates files > 2: " <<readNmates << "\n";
            errOut <<"SOLUTION:specify only one or two files in the --readFilesIn option. If file names contain spaces, use quotes: \"file name\"\n";
            exitWithError(errOut.str(), std::cerr, inOut->logMain, EXIT_CODE_PARAMETER, *this);
        } else if (readMatesLengthsIn=="Equal") {
            readMatesEqualLengths=true;
        } else if (readMatesLengthsIn=="NotEqual") {
            readMatesEqualLengths=false;
        } else {
            ostringstream errOut;
            errOut <<"EXITING because of FATAL input ERROR: the value of the parameter readMatesLengthsIn=" << readMatesLengthsIn <<" is not among the allowed values: Equal or NotEqual\n";
            errOut <<"SOLUTION: specify one of the allowed values: Equal or NotEqual\n";
            exitWithError(errOut.str(), std::cerr, inOut->logMain, EXIT_CODE_PARAMETER, *this);
        };

        if ( runMode=="alignReads" && outReadsUnmapped=="Fastx" ) {//open unmapped reads file
            for (uint imate=0;imate<readNmates;imate++) {
                ostringstream ff;
                ff << outFileNamePrefix << "Unmapped.out.mate" << imate+1;
                inOut->outUnmappedReadsStream[imate].open(ff.str().c_str());
            };
        };

        if (outFilterType=="Normal") {
            outFilterBySJoutStage=0;
        } else if (outFilterType=="BySJout") {
            outFilterBySJoutStage=1;
        } else {
            ostringstream errOut;
            errOut <<"EXITING because of FATAL input ERROR: unknown value of parameter outFilterType: " << outFilterType <<"\n";
            errOut <<"SOLUTION: specify one of the allowed values: Normal | BySJout\n";
            exitWithError(errOut.str(), std::cerr, inOut->logMain, EXIT_CODE_PARAMETER, *this);
        };
    };

    if (outSAMmapqUnique<0 || outSAMmapqUnique>255) {
            ostringstream errOut;
            errOut <<"EXITING because of FATAL input ERROR: out of range value for outSAMmapqUnique=" << outSAMmapqUnique <<"\n";
            errOut <<"SOLUTION: specify outSAMmapqUnique within the range of 0 to 255\n";
            exitWithError(errOut.str(), std::cerr, inOut->logMain, EXIT_CODE_PARAMETER, *this);
    };

    // in/out buffers
    #define BUFFER_InSizeFraction 0.5
    if (limitIObufferSize<limitOutSJcollapsed*Junction::dataSize+1000000)
    {
        ostringstream errOut;
        errOut <<"EXITING because of FATAL INPUT ERROR: --limitIObufferSize="<<limitIObufferSize <<" is too small for ";
        errOut << "--limitOutSJcollapsed*"<<Junction::dataSize<<"="<< limitOutSJcollapsed<<"*"<<Junction::dataSize<<"="<<limitOutSJcollapsed*Junction::dataSize<<"\n";
        errOut <<"SOLUTION: re-run STAR with larger --limitIObufferSize or smaller --limitOutSJcollapsed\n";
        exitWithError(errOut.str(), std::cerr, inOut->logMain, EXIT_CODE_PARAMETER, *this);
    };
    chunkInSizeBytesArray=(uint) int((limitIObufferSize-limitOutSJcollapsed*Junction::dataSize)*BUFFER_InSizeFraction)/2;
    chunkOutBAMsizeBytes= (uint) int((1.0/BUFFER_InSizeFraction-1.0)*chunkInSizeBytesArray*2.0);
    chunkInSizeBytes=chunkInSizeBytesArray-2*(DEF_readSeqLengthMax+1)-2*DEF_readNameLengthMax;//to prevent overflow

    //basic trimming: same adapter for both mates
    if (clip5pNbases.size()==1 && readNmates>=2) clip5pNbases.push_back(clip5pNbases[0]);
    if (clip3pNbases.size()==1 && readNmates>=2) clip3pNbases.push_back(clip3pNbases[0]);
    if (clip3pAfterAdapterNbases.size()==1 && readNmates>=2) clip3pAfterAdapterNbases.push_back(clip3pAfterAdapterNbases[0]);

    //adapter clipping: same adapter for both mates
    if (clip3pAdapterSeq.size()==1 && readNmates>=2) clip3pAdapterSeq.push_back(clip3pAdapterSeq[0]);
    if (clip3pAdapterMMp.size()==1 && readNmates>=2) clip3pAdapterMMp.push_back(clip3pAdapterMMp[0]);
    for (uint imate=0;imate<min(2LLU,readNmates);imate++) {
        if (clip3pAdapterSeq.at(imate).at(0)=='-') {// no clipping
            clip3pAdapterSeq.at(imate).assign("");
        } else {//clipping
            clip3pAdapterSeqNum[imate]=new char [clip3pAdapterSeq.at(imate).length()];
            convertNucleotidesToNumbers(clip3pAdapterSeq.at(imate).data(),clip3pAdapterSeqNum[imate],clip3pAdapterSeq.at(imate).length());
            //inOut->fastaOutSeqs.open("Seqs.out.fasta");
        };
    };

    //variation
    var.yes=false;
    if (var.vcfFile!="-")
    {
        var.yes=true;
    };

    //WASP
    wasp.yes=false;
    wasp.SAMtag=false;
    if (wasp.outputMode=="SAMtag") {
        wasp.yes=true;
        wasp.SAMtag=true;
    } else if (wasp.outputMode=="None") {
        //nothing to do
    } else {
        ostringstream errOut;
        errOut <<"EXITING because of FATAL INPUT ERROR: unknown/unimplemented --waspOutputMode option: "<<wasp.outputMode <<"\n";
        errOut <<"SOLUTION: re-run STAR with allowed --waspOutputMode options: None or SAMtag\n";
        exitWithError(errOut.str(), std::cerr, inOut->logMain, EXIT_CODE_PARAMETER, *this);
    };

    if (wasp.yes && !var.yes) {
        ostringstream errOut;
        errOut <<"EXITING because of FATAL INPUT ERROR: --waspOutputMode option requires VCF file: "<<wasp.outputMode <<"\n";
        errOut <<"SOLUTION: re-run STAR with --waspOutputMode ... and --varVCFfile /path/to/file.vcf\n";
        exitWithError(errOut.str(), std::cerr, inOut->logMain, EXIT_CODE_PARAMETER, *this);
    };

     if (wasp.yes && outSAMtype.at(0)!="BAM") {
        ostringstream errOut;
        errOut <<"EXITING because of FATAL INPUT ERROR: --waspOutputMode requires output to BAM file\n";
        errOut <<"SOLUTION: re-run STAR with --waspOutputMode ... and --outSAMtype BAM ... \n";
        exitWithError(errOut.str(), std::cerr, inOut->logMain, EXIT_CODE_PARAMETER, *this);
    };

    //quantification parameters
    quant.yes=false;
    quant.geneFull.yes=false;
    quant.gene.yes=false;
    quant.geCount.yes=false;
    quant.trSAM.yes=false;
    quant.trSAM.bamYes=false;
    quant.trSAM.indel=false;
    quant.trSAM.softClip=false;
    quant.trSAM.singleEnd=false; 
    if (quant.mode.at(0) != "-") {
        quant.yes=true;
        for (uint32 ii=0; ii<quant.mode.size(); ii++) {
            if (quant.mode.at(ii)=="TranscriptomeSAM") {
                quant.trSAM.yes=true;

                if (quant.trSAM.bamCompression>-2)
                    quant.trSAM.bamYes=true;

                if (quant.trSAM.bamYes) {
                    if (outStd=="BAM_Quant") {
                        outFileNamePrefix="-";
                    } else {
                        outQuantBAMfileName=outFileNamePrefix + "Aligned.toTranscriptome.out.bam";
                    };
                    inOut->outQuantBAMfile=bgzf_open(outQuantBAMfileName.c_str(),("w"+to_string((long long) quant.trSAM.bamCompression)).c_str());
                };
                if (quant.trSAM.ban=="IndelSoftclipSingleend") {
                    quant.trSAM.indel=false;
                    quant.trSAM.softClip=false;
                    quant.trSAM.singleEnd=false;
                } else if (quant.trSAM.ban=="Singleend") {
                    quant.trSAM.indel=true;
                    quant.trSAM.softClip=true;
                    quant.trSAM.singleEnd=false;
                };
            } else if  (quant.mode.at(ii)=="GeneCounts") {
                quant.geCount.yes=true;
                quant.geCount.outFile=outFileNamePrefix + "ReadsPerGene.out.tab";
            } else {
                ostringstream errOut;
                errOut << "EXITING because of fatal INPUT error: unrecognized option in --quantMode=" << quant.mode.at(ii) << "\n";
                errOut << "SOLUTION: use one of the allowed values of --quantMode : TranscriptomeSAM or GeneCounts or - .\n";
                exitWithError(errOut.str(),std::cerr, inOut->logMain, EXIT_CODE_PARAMETER, *this);
            };
        };
    };

    outSAMstrandField.type=0; //none
    if (outSAMstrandField.in=="None") {
        outSAMstrandField.type=0;
    } else if (outSAMstrandField.in=="intronMotif") {
        outSAMstrandField.type=1;
    } else {
        ostringstream errOut;
        errOut << "EXITING because of fatal INPUT error: unrecognized option in outSAMstrandField=" << outSAMstrandField.in << "\n";
        errOut << "SOLUTION: use one of the allowed values of --outSAMstrandField : None or intronMotif \n";
        exitWithError(errOut.str(),std::cerr, inOut->logMain, EXIT_CODE_PARAMETER, *this);
    };
    
    //outSAMattributes
    outSAMattrPresent.NH=false;//TODO re-write as class with constructor?
    outSAMattrPresent.HI=false;
    outSAMattrPresent.AS=false;
    outSAMattrPresent.NM=false;
    outSAMattrPresent.MD=false;
    outSAMattrPresent.nM=false;
    outSAMattrPresent.jM=false;
    outSAMattrPresent.jI=false;
    outSAMattrPresent.RG=false;
    outSAMattrPresent.MC=false;
    outSAMattrPresent.XS=false;
    outSAMattrPresent.ch=false;

    outSAMattrPresent.vA=false;
    outSAMattrPresent.vG=false;
    outSAMattrPresent.vW=false;
    outSAMattrPresent.rB=false;
    
    outSAMattrPresent.CR=false;
    outSAMattrPresent.CY=false;
    outSAMattrPresent.UR=false;
    outSAMattrPresent.UY=false;
    outSAMattrPresent.CB=false;
    outSAMattrPresent.UB=false;
    outSAMattrPresent.GX=false;
    outSAMattrPresent.GN=false;
    outSAMattrPresent.sM=false;
    outSAMattrPresent.sS=false;    
    outSAMattrPresent.sQ=false;
    
    //for quant SAM output only NH and HI flags
    outSAMattrPresentQuant=outSAMattrPresent;
    outSAMattrPresentQuant.NH=true;
    outSAMattrPresentQuant.HI=true;
    outSAMattrOrderQuant.push_back(ATTR_NH);
    outSAMattrOrderQuant.push_back(ATTR_HI);

    vector<string> vAttr1;
    if (outSAMattributes.at(0)=="None") {
    } else if (outSAMattributes.at(0)=="All"){
        vAttr1={"NH","HI","AS","nM","NM","MD","jM","jI","MC","ch"};
    } else if (outSAMattributes.at(0)=="Standard"){
        vAttr1={"NH","HI","AS","nM"};
    } else {
        vAttr1=outSAMattributes;
    };

    for (uint ii=0;ii<vAttr1.size();ii++) {
        if        (vAttr1.at(ii)== "NH") {
            outSAMattrOrder.push_back(ATTR_NH);
            outSAMattrPresent.NH=true;
        } else if (vAttr1.at(ii)== "HI") {
            outSAMattrOrder.push_back(ATTR_HI);
            outSAMattrPresent.HI=true;
        } else if (vAttr1.at(ii)== "AS") {
            outSAMattrOrder.push_back(ATTR_AS);
            outSAMattrPresent.AS=true;
        } else if (vAttr1.at(ii)== "NM") {
            outSAMattrOrder.push_back(ATTR_NM);
            outSAMattrPresent.NM=true;
        } else if (vAttr1.at(ii)== "MD") {
            outSAMattrOrder.push_back(ATTR_MD);
            outSAMattrPresent.MD=true;
        } else if (vAttr1.at(ii)== "nM") {
            outSAMattrOrder.push_back(ATTR_nM);
            outSAMattrPresent.nM=true;
        } else if (vAttr1.at(ii)== "jM") {
            outSAMattrOrder.push_back(ATTR_jM);
            outSAMattrPresent.jM=true;
        } else if (vAttr1.at(ii)== "jI") {
            outSAMattrOrder.push_back(ATTR_jI);
            outSAMattrPresent.jI=true;
        } else if (vAttr1.at(ii)== "vA") {
            outSAMattrOrder.push_back(ATTR_vA);
            outSAMattrPresent.vA=true;
        } else if (vAttr1.at(ii)== "vG") {
            outSAMattrOrder.push_back(ATTR_vG);
            outSAMattrPresent.vG=true;
        } else if (vAttr1.at(ii)== "vW") {
            outSAMattrOrder.push_back(ATTR_vW);
            outSAMattrPresent.vW=true;
        } else if (vAttr1.at(ii)== "RG") {
            outSAMattrOrder.push_back(ATTR_RG);
            outSAMattrOrderQuant.push_back(ATTR_RG);
            outSAMattrPresent.RG=true;
        } else if (vAttr1.at(ii)== "rB") {
            outSAMattrOrder.push_back(ATTR_rB);
            outSAMattrOrderQuant.push_back(ATTR_rB);
            outSAMattrPresent.rB=true;
        } else if (vAttr1.at(ii)== "ch") {
            outSAMattrOrder.push_back(ATTR_ch);
            outSAMattrOrderQuant.push_back(ATTR_ch);
            outSAMattrPresent.ch=true;
        } else if (vAttr1.at(ii)== "MC") {
            outSAMattrOrder.push_back(ATTR_MC);
            outSAMattrOrderQuant.push_back(ATTR_MC);
            outSAMattrPresent.MC=true;
        } else if (vAttr1.at(ii)== "CR") {
            outSAMattrOrder.push_back(ATTR_CR);
            outSAMattrOrderQuant.push_back(ATTR_CR);
            outSAMattrPresent.CR=true;
        } else if (vAttr1.at(ii)== "CY") {
            outSAMattrOrder.push_back(ATTR_CY);
            outSAMattrOrderQuant.push_back(ATTR_CY);
            outSAMattrPresent.CY=true;
        } else if (vAttr1.at(ii)== "UR") {
            outSAMattrOrder.push_back(ATTR_UR);
            outSAMattrOrderQuant.push_back(ATTR_UR);
            outSAMattrPresent.UR=true;
        } else if (vAttr1.at(ii)== "UY") {
            outSAMattrOrder.push_back(ATTR_UY);
            outSAMattrOrderQuant.push_back(ATTR_UY);
            outSAMattrPresent.UY=true;
        } else if (vAttr1.at(ii)== "CB") {
            outSAMattrOrder.push_back(ATTR_CB);
            outSAMattrOrderQuant.push_back(ATTR_CB);
            outSAMattrPresent.CB=true;
        } else if (vAttr1.at(ii)== "UB") {
            outSAMattrOrder.push_back(ATTR_UB);
            outSAMattrOrderQuant.push_back(ATTR_UB);
            outSAMattrPresent.UB=true;
        } else if (vAttr1.at(ii)== "GX") {
            outSAMattrOrder.push_back(ATTR_GX);
            outSAMattrOrderQuant.push_back(ATTR_GX);
            outSAMattrPresent.GX=true;            
        } else if (vAttr1.at(ii)== "GN") {
            outSAMattrOrder.push_back(ATTR_GN);
            outSAMattrOrderQuant.push_back(ATTR_GN);
            outSAMattrPresent.GN=true; 
        } else if (vAttr1.at(ii)== "sM") {
            outSAMattrOrder.push_back(ATTR_sM);
            outSAMattrOrderQuant.push_back(ATTR_sM);
            outSAMattrPresent.sM=true;
        } else if (vAttr1.at(ii)== "sS") {
            outSAMattrOrder.push_back(ATTR_sS);
            outSAMattrOrderQuant.push_back(ATTR_sS);
            outSAMattrPresent.sS=true;  
        } else if (vAttr1.at(ii)== "sQ") {
            outSAMattrOrder.push_back(ATTR_sQ);
            outSAMattrOrderQuant.push_back(ATTR_sQ);
            outSAMattrPresent.sQ=true;              
        } else if (vAttr1.at(ii)== "XS") {
            outSAMattrOrder.push_back(ATTR_XS);
            outSAMattrPresent.XS=true;
            if (outSAMstrandField.type!=1) {
                inOut->logMain << "WARNING --outSAMattributes contains XS, therefore STAR will use --outSAMstrandField intronMotif" <<endl;
                outSAMstrandField.type=1;
            };
        } else {
            ostringstream errOut;
            errOut <<"EXITING because of FATAL INPUT ERROR: unknown/unimplemented SAM atrribute (tag): "<<vAttr1.at(ii) <<"\n";
            errOut <<"SOLUTION: re-run STAR with --outSAMattributes that contains only implemented attributes\n";
            exitWithError(errOut.str(), std::cerr, inOut->logMain, EXIT_CODE_PARAMETER, *this);
        };
    };

    if  (!var.yes && (outSAMattrPresent.vA | outSAMattrPresent.vG)) {
        ostringstream errOut;
        errOut <<"EXITING because of fatal PARAMETER error: --outSAMattributes contains vA and/or vG tag(s), but --varVCFfile is not set\n";
        errOut <<"SOLUTION: re-run STAR with a --varVCFfile option, or without vA/vG tags in --outSAMattributes\n";
        exitWithError(errOut.str(), std::cerr, inOut->logMain, EXIT_CODE_PARAMETER, *this);
    };

    if (!wasp.yes && outSAMattrPresent.vW) {
        ostringstream errOut;
        errOut <<"EXITING because of fatal PARAMETER error: --outSAMattributes contains vW tag, but --waspOutputMode is not set\n";
        errOut <<"SOLUTION: re-run STAR with a --waspOutputMode option, or without vW tags in --outSAMattributes\n";
        exitWithError(errOut.str(), std::cerr, inOut->logMain, EXIT_CODE_PARAMETER, *this);
    };

    if (outSAMattrRG.size()>0 && !outSAMattrPresent.RG) {
        outSAMattrOrder.push_back(ATTR_RG);
        outSAMattrOrderQuant.push_back(ATTR_RG);
        outSAMattrPresent.RG=true;
        inOut->logMain << "WARNING --outSAMattrRG defines a read group, therefore STAR will output RG attribute" <<endl;
    } else if (outSAMattrRG.size()==0 && outSAMattrPresent.RG) {
            ostringstream errOut;
            errOut <<"EXITING because of FATAL INPUT ERROR: --outSAMattributes contains RG tag, but --outSAMattrRGline is not set\n";
            errOut <<"SOLUTION: re-run STAR with a valid read group parameter --outSAMattrRGline\n";
            exitWithError(errOut.str(), std::cerr, inOut->logMain, EXIT_CODE_PARAMETER, *this);
    };

    if (outSAMstrandField.type==1 && !outSAMattrPresent.XS) {
        outSAMattrOrder.push_back(ATTR_XS);
        inOut->logMain << "WARNING --outSAMstrandField=intronMotif, therefore STAR will output XS attribute" <<endl;
    };

    if (wasp.yes && !outSAMattrPresent.vW) {
        outSAMattrOrder.push_back(ATTR_vW);
        outSAMattrOrderQuant.push_back(ATTR_vW);
        outSAMattrPresent.vW=true;
        inOut->logMain << "WARNING --waspOutputMode is set, therefore STAR will output vW attribute" <<endl;
    };

<<<<<<< HEAD
    if (pSolo.type==0 && (outSAMattrPresent.CR || outSAMattrPresent.CY || outSAMattrPresent.UR || outSAMattrPresent.UY) ) {
            ostringstream errOut;
            errOut <<"EXITING because of FATAL INPUT ERROR: --outSAMattributes contains CR/CY/UR/UY tags, but --soloType is not set\n";
            errOut <<"SOLUTION: re-run STAR without these attribures, or with --soloType set\n";
            exitWithError(errOut.str(), std::cerr, inOut->logMain, EXIT_CODE_PARAMETER, *this);
    };
=======
    //solo
    pSolo.initialize(this);
    
    //initialize chimeric parameters
    pCh.initialize(this);
>>>>>>> b5bf0a89

    alignEndsType.ext[0][0]=false;
    alignEndsType.ext[0][1]=false;
    alignEndsType.ext[1][0]=false;
    alignEndsType.ext[1][1]=false;

    if (alignEndsType.in=="EndToEnd")
    {
        alignEndsType.ext[0][0]=true;
        alignEndsType.ext[0][1]=true;
        alignEndsType.ext[1][0]=true;
        alignEndsType.ext[1][1]=true;
    } else if (alignEndsType.in=="Extend5pOfRead1" )
    {
        alignEndsType.ext[0][0]=true;
    } else if (alignEndsType.in=="Extend5pOfReads12" )
    {
        alignEndsType.ext[0][0]=true;
        alignEndsType.ext[1][0]=true;
    } else if (alignEndsType.in=="Extend3pOfRead1" )
    {
        alignEndsType.ext[0][1]=true;
    } else if (alignEndsType.in=="Local")
    {
        //nothing to do for now
    } else
    {
        ostringstream errOut;
        errOut <<"EXITING because of FATAL INPUT ERROR: unknown/unimplemented value for --alignEndsType: "<<alignEndsType.in <<"\n";
        errOut <<"SOLUTION: re-run STAR with --alignEndsType Local OR EndToEnd OR Extend5pOfRead1 OR Extend3pOfRead1\n";
        exitWithError(errOut.str(), std::cerr, inOut->logMain, EXIT_CODE_PARAMETER, *this);
    };

//     #ifdef COMPILE_NO_SHM
//         if (pGe.gLoad!="NoSharedMemory") {
//             ostringstream errOut;
//             errOut <<"EXITING because of FATAL INPUT ERROR: The code was compiled with NO SHARED MEMORY support, but pGe.gLoad="<<pGe.gLoad<<"\n";
//             errOut <<"SOLUTION: run STAR with    --genomeLoad NoSharedMemory    option\n";
//             exitWithError(errOut.str(), std::cerr, inOut->logMain, EXIT_CODE_PARAMETER, *this);
//         };
//     #endif

    //open compilation-dependent streams
    #ifdef OUTPUT_localChains
            inOut->outLocalChains.open((outFileNamePrefix + "LocalChains.out.tab").c_str());
    #endif

//     genomeNumToNT={'A','C','G','T','N'};
    strcpy(genomeNumToNT,"ACGTN");

    if (pGe.gLoad!="LoadAndKeep" && pGe.gLoad!="LoadAndRemove" && pGe.gLoad!="Remove" && pGe.gLoad!="LoadAndExit" && pGe.gLoad!="NoSharedMemory") {// find shared memory fragment
        ostringstream errOut;
        errOut << "EXITING because of FATAL INPUT ERROR: --genomeLoad=" << pGe.gLoad << "\n" <<flush;
        errOut << "SOLUTION: use one of the allowed values of --genomeLoad : NoSharedMemory,LoadAndKeep,LoadAndRemove,LoadAndExit,Remove.\n" <<flush;
        exitWithError(errOut.str(),std::cerr, inOut->logMain, EXIT_CODE_PARAMETER, *this);
    };

   //sjdb insert on the fly

    sjdbInsert.pass1=false;
    sjdbInsert.pass2=false;
    sjdbInsert.yes=false;
    if (pGe.sjdbFileChrStartEnd.at(0)!="-" || pGe.sjdbGTFfile!="-")
    {//will insert annotated sjdb on the fly
       sjdbInsert.pass1=true;
       sjdbInsert.yes=true;
    };
    if (twoPass.yes)
    {
       sjdbInsert.pass2=true;
       sjdbInsert.yes=true;
    };

    if (pGe.gLoad!="NoSharedMemory" && sjdbInsert.yes )
    {
        ostringstream errOut;
        errOut << "EXITING because of fatal PARAMETERS error: on the fly junction insertion and 2-pass mappng cannot be used with shared memory genome \n" ;
        errOut << "SOLUTION: run STAR with --genomeLoad NoSharedMemory to avoid using shared memory\n" <<flush;
        exitWithError(errOut.str(),std::cerr, inOut->logMain, EXIT_CODE_PARAMETER, *this);
    };

    if (runMode=="alignReads" && sjdbInsert.yes )
    {//run-time genome directory, this is needed for genome files generated on the fly
        if (pGe.sjdbOverhang<=0) {
            ostringstream errOut;
            errOut << "EXITING because of fatal PARAMETERS error: pGe.sjdbOverhang <=0 while junctions are inserted on the fly with --sjdbFileChrStartEnd or/and --sjdbGTFfile\n";
            errOut << "SOLUTION: specify pGe.sjdbOverhang>0, ideally readmateLength-1";
            exitWithError(errOut.str(),std::cerr, inOut->logMain, EXIT_CODE_PARAMETER, *this);
        };
        sjdbInsert.outDir=outFileNamePrefix+"_STARgenome/";
        sysRemoveDir (sjdbInsert.outDir);
        if (mkdir (sjdbInsert.outDir.c_str(),runDirPerm)!=0) {
            ostringstream errOut;
            errOut <<"EXITING because of fatal ERROR: could not make run-time genome directory directory: "<< sjdbInsert.outDir<<"\n";
            errOut <<"SOLUTION: please check the path and writing permissions \n";
            exitWithError(errOut.str(), std::cerr, inOut->logMain, EXIT_CODE_PARAMETER, *this);
        };
    };

    if (outBAMcoord && limitBAMsortRAM==0) {//check limitBAMsortRAM
        if (pGe.gLoad!="NoSharedMemory") {
            ostringstream errOut;
            errOut <<"EXITING because of fatal PARAMETERS error: limitBAMsortRAM=0 (default) cannot be used with --genomeLoad="<<pGe.gLoad <<", or any other shared memory options\n";
            errOut <<"SOLUTION: please use default --genomeLoad NoSharedMemory, \n        OR specify --limitBAMsortRAM the amount of RAM (bytes) that can be allocated for BAM sorting in addition to shared memory allocated for the genome.\n        --limitBAMsortRAM typically has to be > 10000000000 (i.e 10GB).\n";
            exitWithError(errOut.str(), std::cerr, inOut->logMain, EXIT_CODE_PARAMETER, *this);
        };
        inOut->logMain<<"WARNING: --limitBAMsortRAM=0, will use genome size as RAM limit for BAM sorting\n";
    };

    for (uint ii=0; ii<readNameSeparator.size(); ii++)
    {
        if (readNameSeparator.at(ii)=="space")
        {
            readNameSeparatorChar.push_back(' ');
        }
        else if (readNameSeparator.at(ii)=="none")
        {
            //nothing to do
        }
        else if (readNameSeparator.at(ii).size()==1)
        {
            readNameSeparatorChar.push_back(readNameSeparator.at(ii).at(0));
        }
        else
        {
            ostringstream errOut;
            errOut << "EXITING because of fatal PARAMETERS error: unrecognized value of --readNameSeparator="<<readNameSeparator.at(ii)<<"\n";
            errOut << "SOLUTION: use allowed values: space OR single characters";
            exitWithError(errOut.str(),std::cerr, inOut->logMain, EXIT_CODE_PARAMETER, *this);
        };
    };


    //outSAMunmapped
    outSAMunmapped.yes=false;
    outSAMunmapped.within=false;
    outSAMunmapped.keepPairs=false;
    if (outSAMunmapped.mode.at(0)=="None" && outSAMunmapped.mode.size()==1) {
        //nothing to do, all false
    } else if (outSAMunmapped.mode.at(0)=="Within" && outSAMunmapped.mode.size()==1) {
        outSAMunmapped.yes=true;
        outSAMunmapped.within=true;
    } else if (outSAMunmapped.mode.at(0)=="Within" && outSAMunmapped.mode.at(1)=="KeepPairs") {
        outSAMunmapped.yes=true;
        outSAMunmapped.within=true;
        if (readNmates==2)
            outSAMunmapped.keepPairs=true;
    } else {
        ostringstream errOut;
        errOut << "EXITING because of fatal PARAMETERS error: unrecognized option for --outSAMunmapped=";
        for (uint ii=0; ii<outSAMunmapped.mode.size(); ii++) errOut <<" "<< outSAMunmapped.mode.at(ii);
        errOut << "\nSOLUTION: use allowed options: None OR Within OR Within KeepPairs";
        exitWithError(errOut.str(),std::cerr, inOut->logMain, EXIT_CODE_PARAMETER, *this);
    };

    alignEndsProtrude.nBasesMax=stoi(alignEndsProtrude.in.at(0),nullptr);
    if (alignEndsProtrude.nBasesMax>0) {//allow ends protrusion
        if (alignEndsProtrude.in.at(1)=="ConcordantPair") {
            alignEndsProtrude.concordantPair=true;
        } else if (alignEndsProtrude.in.at(1)=="DiscordantPair") {
            alignEndsProtrude.concordantPair=false;
        } else  {
            ostringstream errOut;
            errOut << "EXITING because of fatal PARAMETERS error: unrecognized option in of --alignEndsProtrude="<<alignEndsProtrude.in.at(1)<<"\n";
            errOut << "SOLUTION: use allowed option: ConcordantPair or DiscordantPair";
            exitWithError(errOut.str(),std::cerr, inOut->logMain, EXIT_CODE_PARAMETER, *this);
        };
    };

    if (alignInsertionFlush.in=="None") {
        alignInsertionFlush.flushRight=false;
    } else if (alignInsertionFlush.in=="Right") {
        alignInsertionFlush.flushRight=true;
    } else  {
        ostringstream errOut;
        errOut << "EXITING because of fatal PARAMETERS error: unrecognized option in of --alignInsertionFlush="<<alignInsertionFlush.in<<"\n";
        errOut << "SOLUTION: use allowed option: None or Right";
        exitWithError(errOut.str(),std::cerr, inOut->logMain, EXIT_CODE_PARAMETER, *this);
    };


    //peOverlap
    if (peOverlap.NbasesMin>0) {
        peOverlap.yes=true;
    } else {
        peOverlap.yes=false;
    };

    //alignSoftClipAtReferenceEnds.in
    if (alignSoftClipAtReferenceEnds.in=="Yes") {
        alignSoftClipAtReferenceEnds.yes=true;
    } else if (alignSoftClipAtReferenceEnds.in=="No") {
        alignSoftClipAtReferenceEnds.yes=false;
    } else {
        ostringstream errOut;
        errOut << "EXITING because of fatal PARAMETERS error: unrecognized option in of --alignSoftClipAtReferenceEnds="<<alignSoftClipAtReferenceEnds.in<<"\n";
        errOut << "SOLUTION: use allowed option: Yes or No";
        exitWithError(errOut.str(),std::cerr, inOut->logMain, EXIT_CODE_PARAMETER, *this);
    };

    outSAMreadIDnumber=false;
    if (outSAMreadID=="Number") {
        outSAMreadIDnumber=true;
    };

    ////////////////////////////////////////////////
    inOut->logMain << "Finished loading and checking parameters\n" <<flush;
};



/////////////////////////////////////////////////////////////////////////////////////////////////////////////////
void Parameters::scanAllLines (istream &streamIn, int inputLevel,  int inputLevelRequested) {//scan
//     istringstream stringInStream (stringIn);
    string lineIn;
    while (getline(streamIn,lineIn)) {
        scanOneLine(lineIn, inputLevel, inputLevelRequested);
    };
};

int Parameters::scanOneLine (string &lineIn, int inputLevel, int inputLevelRequested) {//scan one line and load the parameters,
                                                             //0 if comment, 1 if OK
    if (lineIn=="") return 0; //empty line

    istringstream lineInStream (lineIn);

    if (inputLevel==0 && ( lineIn.substr(0,1)==" " || lineIn.substr(0,1)=="\t" ) ) return 0;//for Default input spaces also mark comments, for nice formatting

    string parIn("");
    lineInStream >> parIn;
    if (parIn=="" || parIn.substr(0,2)=="//" || parIn.substr(0,1)=="#") return 0; //this is a comment

    uint iPar;
    for (iPar=0; iPar<parArray.size(); iPar++) {
        if (parIn==parArray[iPar]->nameString) {//
            if (inputLevelRequested < 0 || inputLevelRequested == parArray[iPar]->inputLevelAllowed) {
                break;//will read this parameter values
            } else {
                return 1; //do not read inputs not requested at this level
            };
        };
    };

    string parV("");
    lineInStream >> parV;
    if (parV=="") {//parameter value cannot be empty
        ostringstream errOut;
        errOut << "EXITING: FATAL INPUT ERROR: empty value for parameter \""<< parIn << "\" in input \"" << parameterInputName.at(inputLevel) <<"\"\n";
        errOut << "SOLUTION: use non-empty value for this parameter\n"<<flush;
        exitWithError(errOut.str(), std::cerr, inOut->logMain, EXIT_CODE_PARAMETER, *this);
    };

    lineInStream.str(lineIn); lineInStream.clear(); lineInStream >> parIn; //get the correct state of stream, past reading parIn

    if (iPar==parArray.size()) {//string is not identified
        ostringstream errOut;
        errOut << "EXITING: FATAL INPUT ERROR: unrecognized parameter name \""<< parIn << "\" in input \"" << parameterInputName.at(inputLevel) <<"\"\n";
        errOut << "SOLUTION: use correct parameter name (check the manual)\n"<<flush;
        exitWithError(errOut.str(), std::cerr, inOut->logMain, EXIT_CODE_PARAMETER, *this);
    } else {//found the corresponding parameter
        if (inputLevel==0 && parArray[iPar]->inputLevel>0) {//this is one of the initial parameters, it was read from Command Line and should not be re-defined
            getline(lineInStream,parV);
            inOut->logMain << setiosflags(ios::left) << setw(PAR_NAME_PRINT_WIDTH) << parArray[iPar]->nameString <<parV<<" ... is RE-DEFINED on Command Line as: " << *(parArray[iPar]) <<"\n";
        } else if (parArray[iPar]->inputLevelAllowed>0 && parArray[iPar]->inputLevelAllowed < inputLevel) {//this is initial parameter and cannot be redefined
            ostringstream errOut;
            errOut << "EXITING: FATAL INPUT ERROR: parameter \""<< parIn << "\" cannot be defined at the input level \"" << parameterInputName.at(inputLevel) << "\"\n";
            errOut << "SOLUTION: define parameter \""<< parIn << "\" in \"" << parameterInputName.at(parArray[iPar]->inputLevelAllowed) <<"\"\n" <<flush;
            exitWithError(errOut.str(), std::cerr, inOut->logMain, EXIT_CODE_PARAMETER, *this);
        } else if (parArray[iPar]->inputLevel==inputLevel) {//this parameter was already defined at this input level
            ostringstream errOut;
            errOut << "EXITING: FATAL INPUT ERROR: duplicate parameter \""<< parIn << "\" in input \"" << parameterInputName.at(inputLevel) << "\"\n";
            errOut << "SOLUTION: keep only one definition of input parameters in each input source\n"<<flush;
            exitWithError(errOut.str(), std::cerr, inOut->logMain, EXIT_CODE_PARAMETER, *this);
        } else {//read values
            parArray[iPar]->inputValues(lineInStream);
            parArray[iPar]->inputLevel=inputLevel;
            if ( inOut->logMain.good() ) {
                inOut->logMain << setiosflags(ios::left) << setw(PAR_NAME_PRINT_WIDTH) << parArray[iPar]->nameString << *(parArray[iPar]);
                if ( parArray[iPar]->inputLevel > 0 ) inOut->logMain <<"     ~RE-DEFINED";
                inOut->logMain << endl;
            };
        };
    };
    return 0;
};


<|MERGE_RESOLUTION|>--- conflicted
+++ resolved
@@ -1229,20 +1229,8 @@
         inOut->logMain << "WARNING --waspOutputMode is set, therefore STAR will output vW attribute" <<endl;
     };
 
-<<<<<<< HEAD
-    if (pSolo.type==0 && (outSAMattrPresent.CR || outSAMattrPresent.CY || outSAMattrPresent.UR || outSAMattrPresent.UY) ) {
-            ostringstream errOut;
-            errOut <<"EXITING because of FATAL INPUT ERROR: --outSAMattributes contains CR/CY/UR/UY tags, but --soloType is not set\n";
-            errOut <<"SOLUTION: re-run STAR without these attribures, or with --soloType set\n";
-            exitWithError(errOut.str(), std::cerr, inOut->logMain, EXIT_CODE_PARAMETER, *this);
-    };
-=======
     //solo
     pSolo.initialize(this);
-    
-    //initialize chimeric parameters
-    pCh.initialize(this);
->>>>>>> b5bf0a89
 
     alignEndsType.ext[0][0]=false;
     alignEndsType.ext[0][1]=false;
